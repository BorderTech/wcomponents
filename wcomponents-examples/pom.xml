--- conflicted
+++ resolved
@@ -5,21 +5,12 @@
     <name>wcomponents-examples</name>
     <artifactId>wcomponents-examples</artifactId>
 
-<<<<<<< HEAD
-    <parent>
-        <groupId>com.github.bordertech.wcomponents</groupId>
-        <artifactId>wcomponents-parent</artifactId>
-        <version>1.1.9-SNAPSHOT</version>
-        <relativePath>../pom.xml</relativePath>
-    </parent>
-=======
 	<parent>
 		<groupId>com.github.bordertech.wcomponents</groupId>
 		<artifactId>wcomponents-parent</artifactId>
 		<version>1.2.0-SNAPSHOT</version>
 		<relativePath>../pom.xml</relativePath>
 	</parent>
->>>>>>> 372b8bd6
 
     <packaging>jar</packaging>
 
