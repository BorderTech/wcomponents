--- conflicted
+++ resolved
@@ -8,16 +8,12 @@
 	<parent>
 		<groupId>com.github.bordertech.wcomponents</groupId>
 		<artifactId>wcomponents-parent</artifactId>
-<<<<<<< HEAD
-		<version>1.4.25-SNAPSHOT</version>
-=======
 		<version>1.5.2-SNAPSHOT</version>
->>>>>>> 0dcfbedc
 		<relativePath>../pom.xml</relativePath>
 	</parent>
 
 	<packaging>jar</packaging>
-	
+
 	<description>
 		This module bundles core server-side and client-side WComponents.
 		It is used in WComponents examples and is itself an example of how to make WComponents
@@ -25,7 +21,7 @@
 		This avoids the risk of applications defining incompatible versions of the server-side
 		and client-side artefacts.
 	</description>
-	
+
 	<dependencies>
 		<dependency>
 			<groupId>com.github.bordertech.wcomponents</groupId>
@@ -37,7 +33,7 @@
 			<artifactId>wcomponents-theme</artifactId>
 			<version>${project.version}</version>
 		</dependency>
-		
+
 		<!-- JSR107 Caching provider. -->
 		<dependency>
 			<groupId>org.ehcache</groupId>
@@ -49,7 +45,7 @@
 			<artifactId>management-model</artifactId>
 			<version>2.0.0</version>
 		</dependency>
-		
+
 		<!-- Libraries used by WComponents use SLF4J. WComponents uses common loggings. You will need to include
 		the appropiate SLF4J library for your logging framework. -->
 		<dependency>
