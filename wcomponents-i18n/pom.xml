--- conflicted
+++ resolved
@@ -8,27 +8,23 @@
 	<parent>
 		<groupId>com.github.bordertech.wcomponents</groupId>
 		<artifactId>wcomponents-parent</artifactId>
-<<<<<<< HEAD
-		<version>1.4.25-SNAPSHOT</version>
-=======
 		<version>1.5.2-SNAPSHOT</version>
->>>>>>> 0dcfbedc
 		<relativePath>../pom.xml</relativePath>
 	</parent>
 
 	<packaging>jar</packaging>
-	
+
 	<properties>
 		<bundle.sourcedir>${basedir}/src/main/resources/com/github/bordertech/wcomponents</bundle.sourcedir>
 		<generated.targetdir>${basedir}/dist/pot</generated.targetdir>
 	</properties>
-	
+
 	<description>
 		This module contains server-side and client-side default internationalization bundles.
 		It also provides an up-to-date list of messages that require translation.
 		It is suggested that projects with translations watch this project for updates to the messages.
 	</description>
-	
+
 	<build>
 		<plugins>
 			<plugin>
