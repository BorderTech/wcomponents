package com.github.bordertech.wcomponents;

import com.github.bordertech.wcomponents.util.EmptyIterator;
import com.github.bordertech.wcomponents.util.InternalMessages;
import com.github.bordertech.wcomponents.util.MemoryUtil;
import com.github.bordertech.wcomponents.validation.Diagnostic;
import com.github.bordertech.wcomponents.validator.FieldValidator;
import java.util.ArrayList;
import java.util.Iterator;
import java.util.List;
import org.apache.commons.logging.Log;
import org.apache.commons.logging.LogFactory;

/**
 * Superclass for components that correspond to an input field.
 *
 * @author James Gifford, Martin Shevchenko, Jonathan Austin
 * @since 1.0.0
 */
public abstract class AbstractInput extends WBeanComponent implements Input {

	/**
	 * The logger instance for this class.
	 */
	private static final Log LOG = LogFactory.getLog(AbstractInput.class);

	// ================================
	// Validation
	@Override
	public void addValidator(final FieldValidator validator) {
		InputModel model = getOrCreateComponentModel();

		if (model.validators == null) {
			model.validators = new ArrayList<>();
		}

		validator.setInputField(this);
		model.validators.add(validator);
		// possible source of memory leaks
		MemoryUtil.checkSize(model.validators.size(), this.getClass().getSimpleName());
	}

	@Override
	public Iterator<FieldValidator> getValidators() {
		List<FieldValidator> validators = getComponentModel().validators;

		if (validators != null) {
			return validators.iterator();
		}

		return new EmptyIterator<>();
	}

	/**
	 * Override WComponent's validatorComponent in order to use the validators which have been added to this input
	 * field. Subclasses may still override this method, but it is suggested to call super.validateComponent to ensure
	 * that the validators are still used.
	 *
	 * @param diags the list into which any validation diagnostics are added.
	 */
	@Override
	protected void validateComponent(final List<Diagnostic> diags) {
		// Mandatory validation
		if (isMandatory() && isEmpty()) {
			diags.add(createMandatoryDiagnostic());
		}

		// Other validations
		List<FieldValidator> validators = getComponentModel().validators;

		if (validators != null) {
			for (FieldValidator validator : validators) {
				validator.validate(diags);
			}
		}
	}

	/**
	 * This method is called by validateComponent to create the mandatory diagnostic error message if the mandatory
	 * validation check does not pass.
	 * <p>
	 * Subclasses may override this method to customise the message, however in most cases it is easier to supply a
	 * custom error message pattern to the setMandatory method.
	 * </p>
	 *
	 * @return a new diagnostic for when mandatory validation fails.
	 */
	protected Diagnostic createMandatoryDiagnostic() {
		String errorMessage = getComponentModel().errorMessage;
		String msg = errorMessage == null ? InternalMessages.DEFAULT_VALIDATION_ERROR_MANDATORY : errorMessage;
		return createErrorDiagnostic(msg, this);
	}

	// ================================
	// Action on change
<<<<<<< HEAD

=======
>>>>>>> 020941d2
	@Override
	public void setActionOnChange(final Action actionOnChange) {
		getOrCreateComponentModel().actionOnChange = actionOnChange;
	}

	@Override
	public Action getActionOnChange() {
		return getComponentModel().actionOnChange;
	}

	@Override
	public Object getActionObject() {
		InputModel model = getComponentModel();
		return model.actionObject;
	}

	@Override
	public void setActionObject(final Object data) {
		InputModel model = getOrCreateComponentModel();
		model.actionObject = data;
	}

	@Override
	public String getActionCommand() {
		return getValueAsString();
	}

	// ================================
	// Default submit button
<<<<<<< HEAD

=======
>>>>>>> 020941d2
	@Override
	public void setDefaultSubmitButton(final WButton defaultSubmitButton) {
		getOrCreateComponentModel().defaultSubmitButton = defaultSubmitButton;
	}

	@Override
	public WButton getDefaultSubmitButton() {
		return getComponentModel().defaultSubmitButton;
	}

	// ================================
	// Mandatory flag
<<<<<<< HEAD

=======
>>>>>>> 020941d2
	@Override
	public void setMandatory(final boolean mandatory, final String message) {
		setFlag(ComponentModel.MANDATORY_FLAG, mandatory);

		// Developer wants to customise the MandatoryFieldValidator's message.
		getOrCreateComponentModel().errorMessage = message;
	}

	@Override
	public void setMandatory(final boolean mandatory) {
		setFlag(ComponentModel.MANDATORY_FLAG, mandatory);
	}

	@Override
	public boolean isMandatory() {
		return isFlagSet(ComponentModel.MANDATORY_FLAG);
	}

	// ================================
	// ReadOnly Flag
<<<<<<< HEAD

=======
>>>>>>> 020941d2
	@Override
	public boolean isReadOnly() {
		return isFlagSet(ComponentModel.READONLY_FLAG);
	}

	@Override
	public void setReadOnly(final boolean readOnly) {
		setFlag(ComponentModel.READONLY_FLAG, readOnly);
	}

	// ================================
	// Disabled Flag
<<<<<<< HEAD

=======
>>>>>>> 020941d2
	@Override
	public boolean isDisabled() {
		return isFlagSet(ComponentModel.DISABLED_FLAG);
	}

	@Override
	public void setDisabled(final boolean disabled) {
		setFlag(ComponentModel.DISABLED_FLAG, disabled);
	}

	// ================================
	// Handle Request
	/**
	 * Override handleRequest in order to perform consistent processing for input components.
	 * <p>
	 * To protect against client-side tampering of the request, disabled/readonly input fields will not have their
	 * handle request processing performed.
	 * </p>
	 * <p>
	 * This method will call {@link #doHandleRequest(Request)} for input components to process the request. If the input
	 * component has changed, then this method will call {@link #doHandleChanged()} and set the
	 * {@link #isChangedInLastRequest()} flag.
	 * </p>
	 *
	 * @param request the request being responded to.
	 */
	@Override
	public final void handleRequest(final Request request) {
		if (!beforeHandleRequest(request)) {
			return;
		}

		setChangedInLastRequest(false);

		if (isDisabled() || isReadOnly()) {
			// Protect against client-side tampering of disabled/read-only fields.
			return;
		}

		if (isPresent(request)) {

			// Only process on a POST
			if (!"POST".equals(request.getMethod())) {
				LOG.warn("Input component on a request that is not a POST. Will be ignored.");
				return;
			}

			boolean changed = doHandleRequest(request);

			if (changed) {
				setChangedInLastRequest(true);
				doHandleChanged();
			}
		}
	}

	/**
	 * Handle before handle request processing.
	 *
	 * @param request the request being responded to.
	 * @return true to continue
	 */
	protected boolean beforeHandleRequest(final Request request) {
		return true;
	}

	/**
	 * Specific handle request processing for an input component is provided here.
	 * <p>
	 * Input components are required to determine if the component has changed in the request, set the component data to
	 * the new value (if changed) and return the changed flag.
	 * </p>
	 *
	 * @param request the request being responded to.
	 * @return true if the input component has changed, otherwise return false
	 */
	protected abstract boolean doHandleRequest(final Request request);

	/**
	 * Perform change logic for this component.
	 * <p>Reset focus ONLY if the current Request is an Ajax request. See https://github.com/BorderTech/wcomponents/issues/501.</p>
	 */
	protected void doHandleChanged() {
		// If there is an associated action, execute it
		if (getActionOnChange() != null) {
			final ActionEvent event = new ActionEvent(this, getActionCommand(), getActionObject());
			final boolean isCAT = isCurrentAjaxTrigger();
			Runnable later = new Runnable() {
				@Override
				public void run() {
					getActionOnChange().execute(event);
					if (isCAT && UIContextHolder.getCurrent().getFocussed() == null) {
						setFocussed();
					}
				}
			};

			invokeLater(later);
		} else if (AjaxHelper.isCurrentAjaxTrigger(this) && UIContextHolder.getCurrent().getFocussed() == null) {
			setFocussed();
		}
	}

	/**
	 * Determine if this component is on the Request.
	 *
	 * @param request the request being responded to.
	 * @return true if this component is on the Request, otherwise return false.
	 */
	protected boolean isPresent(final Request request) {
		return request.getParameter(getId()) != null;
	}

	// ================================
	// Input Value
<<<<<<< HEAD

=======
>>>>>>> 020941d2
	@Override
	public Object getValue() {
		return getData();
	}

	@Override
	public String getValueAsString() {
		Object data = getValue();
		return data == null ? null : data.toString();
	}

	@Override
	public boolean isEmpty() {
		String value = getValueAsString();
		return value == null || value.length() == 0;
	}

	@Override
	public boolean isChangedInLastRequest() {
		return getComponentModel().changedInLastRequest;
	}

	/**
	 * Set the changed flag to indicate if the component changed in the last request.
	 *
	 * @param changed true if the value changed in the request
	 */
	protected void setChangedInLastRequest(final boolean changed) {
		if (isChangedInLastRequest() != changed) {
			InputModel model = getOrCreateComponentModel();
			model.changedInLastRequest = changed;
		}
	}

	/**
	 * @return {@code true} if the current Input is also the current Ajax trigger.
	 */
	public final boolean isCurrentAjaxTrigger() {
		return AjaxHelper.isCurrentAjaxTrigger(this);
	}

	// ================================
	// Submit On Change
	/**
	 * Setting this flag to true will cause this component to post the form to the server when it changes.
	 *
	 * @param flag if true, the form is submitted when the component changes.
	 * @deprecated 1.4.0 as it results in a level A accessibility problem See
	 * https://www.w3.org/TR/UNDERSTANDING-WCAG20/consistent-behavior-unpredictable-change.html.
	 */
	@Deprecated
	void setSubmitOnChange(final boolean flag) {
		setFlag(ComponentModel.SUBMIT_ON_CHANGE_FLAG, flag);
	}

	/**
	 * Indicates whether the form should submit to server when the component's value changes.
	 *
	 * @return true if the form is submitted when the value changes.
	 * @deprecated 1.4.0 as it results in a level A accessibility problem See
	 * https://www.w3.org/TR/UNDERSTANDING-WCAG20/consistent-behavior-unpredictable-change.html.
	 */
	@Deprecated
	boolean isSubmitOnChange() {
		return isFlagSet(ComponentModel.SUBMIT_ON_CHANGE_FLAG);
	}

	/**
	 * @return a String representation of this component, for debugging purposes.
	 */
	@Override
	public String toString() {
		String text = getValueAsString();
		text = text == null ? "null" : '"' + text + '"';
		return toString(text);
	}


	// Diagnostics
	/**
	 * Iterates over the {@link Diagnostic}s and finds the diagnostics that related to the current component.
	 *
	 * @param diags A List of Diagnostic objects.
	 * @param severity A Diagnostic severity code. e.g. {@link Diagnostic#ERROR}
	 */
	protected void showIndicatorsForComponent(final List<Diagnostic> diags, final int severity) {
		InputModel model = getOrCreateComponentModel();
		if (severity == Diagnostic.ERROR) {
			model.errorDiagnostics.clear();
		} else {
			model.warningDiagnostics.clear();
		}
		UIContext uic = UIContextHolder.getCurrent();
		for (int i = 0; i < diags.size(); i++) {
			Diagnostic diagnostic = diags.get(i);
			// NOTE: double equals because they must be the same instance.
			if (diagnostic.getSeverity() == severity && uic == diagnostic.getContext() && this == diagnostic.getComponent()) {
				if (severity == Diagnostic.ERROR) {
					model.errorDiagnostics.add(diagnostic);
				} else {
					model.warningDiagnostics.add(diagnostic);
				}
			}
		}
	}

	@Override
	protected final void showErrorIndicatorsForComponent(final List<Diagnostic> diags) {
		showIndicatorsForComponent(diags, Diagnostic.ERROR);
	}

	@Override
	protected final void showWarningIndicatorsForComponent(final List<Diagnostic> diags) {
		showIndicatorsForComponent(diags, Diagnostic.WARNING);
	}

	@Override
	public List<Diagnostic> getDiagnostics(final int severity) {
		InputModel model = getComponentModel();

		switch (severity) {
			case Diagnostic.ERROR:
				return model.errorDiagnostics;
			case Diagnostic.WARNING:
				return model.warningDiagnostics;
			case Diagnostic.INFO:
				return model.infoDiagnostics;
			case Diagnostic.SUCCESS:
				return model.successDiagnostics;
			default:
				return null;
		}
	}

	@Override
	protected InputModel newComponentModel() {
		return new InputModel();
	}

	@Override
	// For type safety only
	protected InputModel getComponentModel() {
		return (InputModel) super.getComponentModel();
	}

	@Override
	// For type safety only
	protected InputModel getOrCreateComponentModel() {
		return (InputModel) super.getOrCreateComponentModel();
	}

	/**
	 * InputModel holds Extrinsic state management of the field.
	 */
	public static class InputModel extends BeanAndProviderBoundComponentModel {

		/**
		 * A flag if the input changed in the last request.
		 */
		private boolean changedInLastRequest;

		/**
		 * The action object to use on the change action event.
		 */
		private Object actionObject;

		/**
		 * The list of validators which have been added to this input.
		 */
		private List<FieldValidator> validators;

		/**
		 * The error message to display when the input fails the mandatory validation check.
		 */
		private String errorMessage;

		/**
		 * The submit button associated with this input field.
		 */
		private WButton defaultSubmitButton;

		/**
		 * The action that will be executed when the input field's value is changed by the user.
		 */
		private Action actionOnChange;

		/**
		 * A List of error level Diagnostic objects.
		 */
		private final List<Diagnostic> errorDiagnostics = new ArrayList<>();

		/**
		 * A List of warning level Diagnostic objects.
		 */
		private final List<Diagnostic> warningDiagnostics = new ArrayList<>();

		/**
		 * A List of info level Diagnostic objects.
		 */
		private final List<Diagnostic> infoDiagnostics = new ArrayList<>();

		/**
		 * A List of success level Diagnostic objects.
		 */
		private final List<Diagnostic> successDiagnostics = new ArrayList<>();
	}
}<|MERGE_RESOLUTION|>--- conflicted
+++ resolved
@@ -93,10 +93,6 @@
 
 	// ================================
 	// Action on change
-<<<<<<< HEAD
-
-=======
->>>>>>> 020941d2
 	@Override
 	public void setActionOnChange(final Action actionOnChange) {
 		getOrCreateComponentModel().actionOnChange = actionOnChange;
@@ -126,10 +122,6 @@
 
 	// ================================
 	// Default submit button
-<<<<<<< HEAD
-
-=======
->>>>>>> 020941d2
 	@Override
 	public void setDefaultSubmitButton(final WButton defaultSubmitButton) {
 		getOrCreateComponentModel().defaultSubmitButton = defaultSubmitButton;
@@ -142,10 +134,6 @@
 
 	// ================================
 	// Mandatory flag
-<<<<<<< HEAD
-
-=======
->>>>>>> 020941d2
 	@Override
 	public void setMandatory(final boolean mandatory, final String message) {
 		setFlag(ComponentModel.MANDATORY_FLAG, mandatory);
@@ -166,10 +154,6 @@
 
 	// ================================
 	// ReadOnly Flag
-<<<<<<< HEAD
-
-=======
->>>>>>> 020941d2
 	@Override
 	public boolean isReadOnly() {
 		return isFlagSet(ComponentModel.READONLY_FLAG);
@@ -182,10 +166,6 @@
 
 	// ================================
 	// Disabled Flag
-<<<<<<< HEAD
-
-=======
->>>>>>> 020941d2
 	@Override
 	public boolean isDisabled() {
 		return isFlagSet(ComponentModel.DISABLED_FLAG);
@@ -301,10 +281,6 @@
 
 	// ================================
 	// Input Value
-<<<<<<< HEAD
-
-=======
->>>>>>> 020941d2
 	@Override
 	public Object getValue() {
 		return getData();
