package com.github.bordertech.wcomponents;

import java.io.Serializable;
import java.util.List;

/**
 * A default implementation of the {@link TreeTableDataModel} interface. This implementation does not support editing,
 * row selection, filtering etc. In this implementation, the root node is never used.
 *
 * @author Yiannis Paschalidis
 * @since 1.0.0
 *
 * @deprecated Use {@link WTable} and {@link AbstractTableModel} instead.
 */
@Deprecated
public abstract class AbstractTreeTableDataModel implements TreeTableDataModel, Serializable {

	/**
	 * The root node for this model.
	 */
	private final TableTreeNode root;

	/**
	 * Creates a SimpleTableDataModel containing the given data. Note that applications may wish to create their own
<<<<<<< HEAD
	 * TableTreeNode extensions that dynamically load data on e.g. the first call to setExpanded(true)
=======
	 * TableTreeNode extensions that dynamically load data on e.g. the first call to setExpanded(true).
>>>>>>> 020941d2
	 *
	 * @param root the root node for the table. Must not be null.
	 */
	public AbstractTreeTableDataModel(final TableTreeNode root) {
		this.root = root;
		root.setExpanded(true);
	}

	/**
	 * Returns the node at the given line.
	 *
	 * @param row the row index.
	 * @return the node at the given line, or null if the index is out of bounds.
	 */
	@Override
	public final TableTreeNode getNodeAtLine(final int row) {
		TableTreeNode node = root.next(); // the root node is never used

		for (int index = 0; node != null && index < row; index++) {
			node = node.next();
		}

		return node;
	}

	@Override
	public final int getRowCount() {
		return root.getNodeCount();
	}

	/**
	 * Retrieves the value at the given row and column. This implementation delegates to
	 * {@link #getValueAt(TableTreeNode, int)}, which subclasses must implement.
	 *
	 * @param row the row index
	 * @param col the column index.
	 * @return the value for the specified cell.
	 */
	@Override
	public final Object getValueAt(final int row, final int col) {
		TableTreeNode rowNode = getNodeAtLine(row);
		return getValueAt(rowNode, col);
	}

	/**
	 * Row header text is not used by default.
	 *
	 * @param row ignored.
	 * @return null.
	 */
	@Override
	public String getRowHeader(final int row) {
		return null;
	}

	/**
	 * This model does not support the concept of sorting by default. Subclasses will need to override this method and
	 * {@link #isSortable(int)} to support sorting.
	 *
	 * @param col ignored.
	 * @param ascending ignored.
	 * @return null
	 */
	@Override
	public int[] sort(final int col, final boolean ascending) {
		return null;
	}

	/**
	 * This model does not support the concept of editable cells by default. Subclasses will need to override this
	 * method and {@link #isCellEditable(int, int)} to support cell editing.
	 *
	 * @param value ignored.
	 * @param row ignored.
	 * @param col ignored.
	 */
	@Override
	public void setValueAt(final Object value, final int row, final int col) {
		// NOP
	}

	/**
	 * This model does not support the concept of sorting by default. Subclasses will need to override this method and
	 * {@link #sort(int, boolean)} to support sorting.
	 *
	 * @param col ignored.
	 * @return false.
	 */
	@Override
	public boolean isSortable(final int col) {
		return false;
	}

	/**
	 * This model does not support the concept of row disabling by default. Subclasses will need to override this method
	 * to support row disabling.
	 *
	 * @param row ignored.
	 * @return false.
	 */
	@Override
	public boolean isDisabled(final int row) {
		return false;
	}

	/**
	 * This model does not support the concept of row selectability by default. Subclasses will need to override this
	 * method disable selection of specific rows.
	 *
	 * @param row ignored.
	 * @return true.
	 */
	@Override
	public boolean isSelectable(final int row) {
		return true;
	}

	/**
	 * This model does not support the concept of editable cells by default. Subclasses will need to override this
	 * method and {@link #setValueAt(Object, int, int)} to support cell editing.
	 *
	 * @param row ignored.
	 * @param col ignored.
	 * @return false.
	 */
	@Override
	public boolean isCellEditable(final int row, final int col) {
		return false;
	}

	/**
	 * This model does not support the concept of row filtering by default. Subclasses will need to override this method
	 * to support row filtering.
	 *
	 * @param row ignored.
	 * @return false.
	 */
	@Override
	public List<String> getFilterValues(final int row) {
		return null;
	}

	/**
	 * @return the table root node.
	 */
	protected TableTreeNode getRootNode() {
		return root;
	}
}<|MERGE_RESOLUTION|>--- conflicted
+++ resolved
@@ -22,11 +22,7 @@
 
 	/**
 	 * Creates a SimpleTableDataModel containing the given data. Note that applications may wish to create their own
-<<<<<<< HEAD
-	 * TableTreeNode extensions that dynamically load data on e.g. the first call to setExpanded(true)
-=======
 	 * TableTreeNode extensions that dynamically load data on e.g. the first call to setExpanded(true).
->>>>>>> 020941d2
 	 *
 	 * @param root the root node for the table. Must not be null.
 	 */
