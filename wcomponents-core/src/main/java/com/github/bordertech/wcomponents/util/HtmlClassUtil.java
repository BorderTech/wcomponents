package com.github.bordertech.wcomponents.util;

import org.apache.commons.configuration.Configuration;

/**
 * Provides an enum which can be used to add HTML class attribute values to components.
 *
 * <p>
<<<<<<< HEAD
 * Included are a set of helpers to attach icons. By default these will apply icons from the
 * <a href="http://fontawesome.io/icons/">Font Awesome</a>
 * library included with the default theme. Each icon may be individually overridden using a configuration property.
 * Each overrideable icon includes documentation of the configuration parameter used to set the icon's HTML class
 * attribute value. If the default icons are changed your theme must include a way to ensure the new icon is available.
 * This is safest if simply changing to an alternate
=======
 * Included are values representing common icons. By default these will apply icons from the <a href="http://fontawesome.io/icons/">Font Awesome</a>
 * library included with the default theme. Each icon may be individually overridden using a configuration property. Each overrideable icon
 * includes documentation of the configuration parameter used to set the icon's HTML class attribute value. If the default icons are changed your
 * theme must include a way to ensure the new icon is available. This is safest if simply changing to an alternate
>>>>>>> 0f97d6f4
 * <a href="http://fontawesome.io/icons/">Font Awesome</a> icon.
 * </p>
 *
 * @author Mark Reeves
 * @since 1.2.0
 */
public class HtmlClassUtil {

	/**
	 * The configuration instance.
	 */
	private static final Configuration CONFIG = Config.getInstance();

	/**
	 * The help icon HTML class. Defaults to a <a href="http://fontawesome.io/icons/">Font Awesome</a> question mark
	 * icon.
	 */
	private static final String HELP_ICON = CONFIG.getString("com.github.bordertech.wcomponents.HtmlClass.icon.help", "fa-question-circle");

	/**
	 * The info icon HTML class. Defaults to a <a href="http://fontawesome.io/icons/">Font Awesome</a> icon as per the
	 * default theme.
	 */
	private static final String INFO_ICON = CONFIG.getString("com.github.bordertech.wcomponents.HtmlClass.icon.info", "fa-info-circle");

	/**
	 * The warning icon. Defaults to a <a href="http://fontawesome.io/icons/">Font Awesome</a> icon as per the default
	 * theme.
	 */
	private static final String WARN_ICON = CONFIG.getString("com.github.bordertech.wcomponents.HtmlClass.icon.warn", "fa-exclamation-triangle");

	/**
	 * The error icon. Defaults to a <a href="http://fontawesome.io/icons/">Font Awesome</a> icon as per the default
	 * theme.
	 */
	private static final String ERROR_ICON = CONFIG.getString("com.github.bordertech.wcomponents.HtmlClass.icon.error", "fa-minus-circle");

	/**
	 * The success icon. Defaults to a <a href="http://fontawesome.io/icons/">Font Awesome</a> icon as per the default
	 * theme.
	 */
	private static final String SUCCESS_ICON = CONFIG.getString("com.github.bordertech.wcomponents.HtmlClass.icon.success", "fa-check-circle");

	// ACTION ICONS
	/**
	 * The save icon HTML class. Defaults to a <a href="http://fontawesome.io/icons/">Font Awesome</a> icon.
	 */
	private static final String SAVE_ICON = CONFIG.getString("com.github.bordertech.wcomponents.HtmlClass.icon.save", "fa-floppy-o");

	/**
	 * The search icon. Defaults to a <a href="http://fontawesome.io/icons/">Font Awesome</a> icon.
	 */
	private static final String SEARCH_ICON = CONFIG.getString("com.github.bordertech.wcomponents.HtmlClass.icon.search", "fa-search");

	/**
	 * The cancel icon. Defaults to a <a href="http://fontawesome.io/icons/">Font Awesome</a> icon.
	 */
	private static final String CANCEL_ICON = CONFIG.getString("com.github.bordertech.wcomponents.HtmlClass.icon.cancel", "fa-ban");

	/**
	 * The add icon. Defaults to a <a href="http://fontawesome.io/icons/">Font Awesome</a> icon. The default icon is the
	 * same as is used in {@link com.github.bordertech.wcomponents.WMultiTextField} and
	 * {@link com.github.bordertech.wcomponents.WMultiDropdown}.
	 */
	private static final String ADD_ICON = CONFIG.getString("com.github.bordertech.wcomponents.HtmlClass.icon.add", "fa-plus-square");

	/**
	 * The delete icon. Defaults to a <a href="http://fontawesome.io/icons/">Font Awesome</a> icon. The default icon is
	 * the same as is used in {@link com.github.bordertech.wcomponents.WMultiTextField} and
	 * {@link com.github.bordertech.wcomponents.WMultiDropdown}.
	 */
	private static final String DELETE_ICON = CONFIG.getString("com.github.bordertech.wcomponents.HtmlClass.icon.delete", "fa-minus-square");

	/**
	 * The edit icon. Defaults to a <a href="http://fontawesome.io/icons/">Font Awesome</a> icon.
	 */
	private static final String EDIT_ICON = CONFIG.getString("com.github.bordertech.wcomponents.HtmlClass.icon.edit", "fa-pencil");

	/**
	 * The menu icon. Defaults to a <a href="http://fontawesome.io/icons/">Font Awesome</a> icon.
	 */
	private static final String MENU_ICON = CONFIG.getString("com.github.bordertech.wcomponents.HtmlClass.icon.menu", "fa-bars");

	/**
	 * Provides a set of HTML class attribute values.
	 */
	public enum HtmlClassName {

		/**
		 * Center align the content of any component.
		 *
		 * <p>
		 * Should not be used with {@link com.github.bordertech.wcomponents.WColumn}, {@link com.github.bordertech.wcomponents.WList},
		 * {@link com.github.bordertech.wcomponents.layout.ListLayout} or
		 * {@link com.github.bordertech.wcomponents.layout.ColumnLayout} as these all have the ability to set alignment
		 * intrinsically to the component/layout.
		 * </p>
		 */
		ALIGN_CENTER("wc-align-center"),
		/**
		 * Left align the content of any component. This is not terribly useful as this is the default alignment but can
		 * be used to re-set alignment if one has used {@link #ALIGN_CENTER} or {@link #ALIGN_CENTER}.
		 *
		 * <p>
		 * Should not be used with {@link com.github.bordertech.wcomponents.WColumn}, {@link com.github.bordertech.wcomponents.WList},
		 * {@link com.github.bordertech.wcomponents.layout.ListLayout} or
		 * {@link com.github.bordertech.wcomponents.layout.ColumnLayout} as these all have the ability to set alignment
		 * intrinsically to the component/layout.
		 * </p>
		 */
		ALIGN_LEFT("wc-align-left"),
		/**
		 * Right align the content of any component.
		 *
		 * <p>
		 * Should not be used with {@link com.github.bordertech.wcomponents.WColumn}, {@link com.github.bordertech.wcomponents.WList},
		 * {@link com.github.bordertech.wcomponents.layout.ListLayout} or
		 * {@link com.github.bordertech.wcomponents.layout.ColumnLayout} as these all have the ability to set alignment
		 * intrinsically to the component/layout.
		 * </p>
		 */
		ALIGN_RIGHT ("wc-align-right"),

		/**
		 * Make a container scroll horizontally if its content does not fit. Probably only really useful for
		 * {@link com.github.bordertech.wcomponents.WTable}. Using this on any component which contains menus or date fields may have unexpected
		 * consequences.
		 */
		HORIZONTAL_SCROLL ("wc-hscroll"),

		/**
		 * Move a component out of the viewport but leave it available for accessibility purposes. This is most useful
		 * for {@link com.github.bordertech.wcomponents.WHeading} to set accessibility markers but can be used for other
		 * explanatory components. Move a component out of the viewport but leave it available for accessibility
		 * purposes. This is most useful for {@link com.github.bordertech.wcomponents.WHeading} to set accessibility
		 * markers but can be used for other explanatory components.
		 *
		 * <p>
		 * For example one could use this with {@link com.github.bordertech.wcomponents.WStyledText} with whitespace
		 * PARAGRAPHS to add some explanatory information for visually impaired users if one's UI design is dependent on
		 * visual context.</p>
		 */
		OFF_SCREEN("wc-off"),
		/**
		 * Indicates that this component will opt-in to responsive design options. This is usually relevant to layout components such as
		 * {@link com.github.bordertech.wcomponents.WPanel}, {@link com.github.bordertech.wcomponents.WTable} or
		 * {@link com.github.bordertech.wcomponents.WRow}
		 */
		/**
		 * Indicates that this component will opt-in to responsive design options. This is usually relevant to layout
		 * components such as {@link com.github.bordertech.wcomponents.WPanel} or
		 * {@link com.github.bordertech.wcomponents.WRow}
		 */
		RESPOND("wc-respond"),
		// ICONS

		/**
		 * Apply an icon to a component. The icon will appear before any other content in the component. If you have
		 * other visible content in the component you may prefer to use {@link #ICON_BEFORE} which will put a small gap
		 * between the icon and the following content.
		 *
		 * <p>
		 * Must be used in conjunction with another value available to your theme. By default these are from
		 * <a href="http://fontawesome.io/icons/">Font Awesome</a>. This is extremely useful for
		 * {@link com.github.bordertech.wcomponents.WButton} or {@link com.github.bordertech.wcomponents.WLink} when the
		 * component has no other visible content.
		 * </p>
		 */
		ICON("wc-icon"),
		/**
		 * Apply an icon to the end of a component. The icon will appear after any other content in the component and
		 * there will be a small gap between the end of the content and the icon.
		 *
		 * <p>
		 * Must be used in conjunction with another value available to your theme. By default these are from
		 * <a href="http://fontawesome.io/icons/">Font Awesome</a>. This is extremely useful for
		 * {@link com.github.bordertech.wcomponents.WButton} or {@link com.github.bordertech.wcomponents.WLink} when the
		 * component has visible text.
		 * </p>
		 */
		ICON_AFTER("wc-icon-after"),
		/**
		 * Apply an icon to the beginning of a component. The icon will appear before any other content in the
		 * component.and there will be a small gap between the icon and the content.
		 *
		 * <p>
		 * Must be used in conjunction with another value available to your theme. By default these are from
		 * <a href="http://fontawesome.io/icons/">Font Awesome</a>. This is extremely useful for
		 * {@link com.github.bordertech.wcomponents.WButton} or {@link com.github.bordertech.wcomponents.WLink} when the
		 * component has visible text.
		 * </p>
		 */
		ICON_BEFORE("wc-icon-before"),
		// START OF ICONS: some helpers to attach common icons.

		/**
		 * Apply a "help" icon to a component. Most useful for {@link com.github.bordertech.wcomponents.WButton} or
		 * {@link com.github.bordertech.wcomponents.WLink}
		 * <p>
		 * To change the icon use configuration param "com.github.bordertech.wcomponents.HtmlClass.icon.help".</p>
		 */
		ICON_HELP("wc-icon " + HELP_ICON),
		/**
		 * Apply a "help" icon to the end of a component.
		 * <p>
		 * To change the icon use configuration param "com.github.bordertech.wcomponents.HtmlClass.icon.help".</p>
		 */
		ICON_HELP_AFTER("wc-icon-after " + HELP_ICON),
		/**
		 * Apply a "help" icon to the beginning of a component.
		 * <p>
		 * To change the icon use configuration param "com.github.bordertech.wcomponents.HtmlClass.icon.help".</p>
		 */
		ICON_HELP_BEFORE("wc-icon-before " + HELP_ICON),
		// STATUS ICONS

		/**
		 * Apply an "information" icon to a component. Do not use with
		 * {@link com.github.bordertech.wcomponents.WMessageBox}.
		 * <p>
		 * To change the icon use configuration param "com.github.bordertech.wcomponents.HtmlClass.icon.info".</p>
		 */
		ICON_INFO("wc-icon " + INFO_ICON),
		/**
		 * Apply an "information" icon to the end of a component. Do not use with
		 * {@link com.github.bordertech.wcomponents.WMessageBox}.
		 * <p>
		 * To change the icon use configuration param "com.github.bordertech.wcomponents.HtmlClass.icon.info".</p>
		 */
		ICON_INFO_AFTER("wc-icon-after " + INFO_ICON),
		/**
		 * Apply an "information" icon to the beginning of a component. Do not use with
		 * {@link com.github.bordertech.wcomponents.WMessageBox}.
		 * <p>
		 * To change the icon use configuration param "com.github.bordertech.wcomponents.HtmlClass.icon.info".</p>
		 */
		ICON_INFO_BEFORE("wc-icon-before " + INFO_ICON),
		/**
		 * Apply a "warning" icon to a component. Do not use with {@link com.github.bordertech.wcomponents.WMessageBox}.
		 * <p>
		 * To change the icon use configuration param "com.github.bordertech.wcomponents.HtmlClass.icon.warn".</p>
		 */
		ICON_WARN("wc-icon " + WARN_ICON),
		/**
		 * Apply a "warning" icon to the end of a component. Do not use with
		 * {@link com.github.bordertech.wcomponents.WMessageBox}.
		 * <p>
		 * To change the icon use configuration param "com.github.bordertech.wcomponents.HtmlClass.icon.warn".</p>
		 */
		ICON_WARN_AFTER("wc-icon-after " + WARN_ICON),
		/**
		 * Apply a "warning" icon to the end of a component. Do not use with
		 * {@link com.github.bordertech.wcomponents.WMessageBox}.
		 * <p>
		 * To change the icon use configuration param "com.github.bordertech.wcomponents.HtmlClass.icon.warn".</p>
		 */
		ICON_WARN_BEFORE("wc-icon-before " + WARN_ICON),
		/**
		 * Apply an "error" icon to a component. Do not use with {@link com.github.bordertech.wcomponents.WMessageBox}.
		 * <p>
		 * To change the icon use configuration param "com.github.bordertech.wcomponents.HtmlClass.icon.error".</p>
		 */
		ICON_ERROR("wc-icon " + ERROR_ICON),
		/**
		 * Apply an "error" icon to the end of a component. Do not use with
		 * {@link com.github.bordertech.wcomponents.WMessageBox}.
		 * <p>
		 * To change the icon use configuration param "com.github.bordertech.wcomponents.HtmlClass.icon.error".</p>
		 */
		ICON_ERROR_AFTER("wc-icon-after " + ERROR_ICON),
		/**
		 * Apply an "error" icon to the beginning of a component. Do not use with
		 * {@link com.github.bordertech.wcomponents.WMessageBox}.
		 * <p>
		 * To change the icon use configuration param "com.github.bordertech.wcomponents.HtmlClass.icon.error".</p>
		 */
		ICON_ERROR_BEFORE("wc-icon-before " + ERROR_ICON),
		/**
		 * Apply a "success" icon to a component. Do not use with {@link com.github.bordertech.wcomponents.WMessageBox}.
		 * <p>
		 * To change the icon use configuration param "com.github.bordertech.wcomponents.HtmlClass.icon.success".</p>
		 */
		ICON_SUCCESS("wc-icon " + SUCCESS_ICON),
		/**
		 * Apply a "success" icon to the end of a component. Do not use with
		 * {@link com.github.bordertech.wcomponents.WMessageBox}.
		 * <p>
		 * To change the icon use configuration param "com.github.bordertech.wcomponents.HtmlClass.icon.success".</p>
		 */
		ICON_SUCCESS_AFTER("wc-icon-after " + SUCCESS_ICON),
		/**
		 * Apply a "success" icon to the beginning of a component. Do not use with
		 * {@link com.github.bordertech.wcomponents.WMessageBox}.
		 * <p>
		 * To change the icon use configuration param "com.github.bordertech.wcomponents.HtmlClass.icon.success".</p>
		 */
		ICON_SUCCESS_BEFORE("wc-icon-before " + SUCCESS_ICON),
		// ACTION ICONS

		/**
		 * Add an "add" icon. The default icon is the same as is used in WMultiTextField and WMultiDropdown.
		 * <p>
		 * To change the icon use configuration param "com.github.bordertech.wcomponents.HtmlClass.icon.add".</p>
		 */
		ICON_ADD("wc-icon " + ADD_ICON),
		/**
		 * Add an "add" icon to the end of a component. The default icon is the same as is used in WMultiTextField and
		 * WMultiDropdown.
		 * <p>
		 * To change the icon use configuration param "com.github.bordertech.wcomponents.HtmlClass.icon.add".</p>
		 */
		ICON_ADD_AFTER("wc-icon-after " + ADD_ICON),
		/**
		 * Add an "add" icon to the beginning of a component. The default icon is the same as is used in WMultiTextField
		 * and WMultiDropdown.
		 * <p>
		 * To change the icon use configuration param "com.github.bordertech.wcomponents.HtmlClass.icon.add".</p>
		 */
		ICON_ADD_BEFORE("wc-icon-before " + ADD_ICON),
		/**
		 * Add a "delete" icon. The default icon is the same as is used in WMultiTextField and WMultiDropdown.
		 * <p>
		 * To change the icon use configuration param "com.github.bordertech.wcomponents.HtmlClass.icon.delete".</p>
		 */
		ICON_DELETE("wc-icon " + DELETE_ICON),
		/**
		 * Add a "delete" icon to the end of a component. The default icon is the same as is used in WMultiTextField and
		 * WMultiDropdown.
		 * <p>
		 * To change the icon use configuration param "com.github.bordertech.wcomponents.HtmlClass.icon.delete".</p>
		 */
		ICON_DELETE_AFTER("wc-icon-after " + DELETE_ICON),
		/**
		 * Add a "delete" icon to the beginning of a component. The default icon is the same as is used in
		 * WMultiTextField and WMultiDropdown.
		 * <p>
		 * To change the icon use configuration param "com.github.bordertech.wcomponents.HtmlClass.icon.delete".</p>
		 */
		ICON_DELETE_BEFORE("wc-icon-before " + DELETE_ICON),
		/**
		 * Add an "edit" icon.
		 * <p>
		 * To change the icon use configuration param "com.github.bordertech.wcomponents.HtmlClass.icon.edit".</p>
		 */
		ICON_EDIT("wc-icon " + EDIT_ICON),
		/**
		 * Add an "edit" icon to the end of a component.
		 * <p>
		 * To change the icon use configuration param "com.github.bordertech.wcomponents.HtmlClass.icon.edit".</p>
		 */
		ICON_EDIT_AFTER("wc-icon-after " + EDIT_ICON),
		/**
		 * Add an "edit" icon to the beginning of a component.
		 * <p>
		 * To change the icon use configuration param "com.github.bordertech.wcomponents.HtmlClass.icon.edit".</p>
		 */
		ICON_EDIT_BEFORE("wc-icon-before " + EDIT_ICON),
		/**
		 * Add a "save" icon.
		 * <p>
		 * To change the icon use configuration param "com.github.bordertech.wcomponents.HtmlClass.icon.save".</p>
		 */
		ICON_SAVE("wc-icon " + SAVE_ICON),
		/**
		 * Add a "save" icon to the end of a component.
		 * <p>
		 * To change the icon use configuration param "com.github.bordertech.wcomponents.HtmlClass.icon.save".</p>
		 */
		ICON_SAVE_AFTER("wc-icon-after " + SAVE_ICON),
		/**
		 * Add a "save" icon to the beginning of a component.
		 * <p>
		 * To change the icon use configuration param "com.github.bordertech.wcomponents.HtmlClass.icon.save".</p>
		 */
		ICON_SAVE_BEFORE("wc-icon-before " + SAVE_ICON),
		/**
		 * Add a "search" icon.
		 * <p>
		 * To change the icon use configuration param "com.github.bordertech.wcomponents.HtmlClass.icon.search".</p>
		 */
		ICON_SEARCH("wc-icon " + SEARCH_ICON),
		/**
		 * Add a "search" icon to the end of a component.
		 * <p>
		 * To change the icon use configuration param "com.github.bordertech.wcomponents.HtmlClass.icon.search".</p>
		 */
		ICON_SEARCH_AFTER("wc-icon-after " + SEARCH_ICON),
		/**
		 * Add a "search" icon to the beginning of a component.
		 * <p>
		 * To change the icon use configuration param "com.github.bordertech.wcomponents.HtmlClass.icon.search".</p>
		 */
		ICON_SEARCH_BEFORE("wc-icon-before " + SEARCH_ICON),
		/**
		 * Add a "cancel" icon.
		 * <p>
		 * To change the icon use configuration param "com.github.bordertech.wcomponents.HtmlClass.icon.cancel".</p>
		 */
		ICON_CANCEL("wc-icon " + CANCEL_ICON),
		/**
		 * Add a "cancel" icon to the end of a component.
		 * <p>
		 * To change the icon use configuration param "com.github.bordertech.wcomponents.HtmlClass.icon.cancel".</p>
		 */
		ICON_CANCEL_AFTER("wc-icon-after " + CANCEL_ICON),
		/**
		 * Add a "cancel" icon to the beginning of a component.
		 * <p>
		 * To change the icon use configuration param "com.github.bordertech.wcomponents.HtmlClass.icon.cancel".</p>
		 */
<<<<<<< HEAD
		ICON_CANCEL_BEFORE("wc-icon-before " + CANCEL_ICON);
=======
		ICON_CANCEL_BEFORE ("wc-icon-before " + CANCEL_ICON),

		/**
		 * Add a "menu" icon.
		 * <p>To change the icon use configuration param "com.github.bordertech.wcomponents.HtmlClass.icon.menu".</p>
		 */
		ICON_MENU ("wc-icon " + MENU_ICON),
>>>>>>> 0f97d6f4

		/**
		 * Add a "menu" icon to the end of a component.
		 * <p>To change the icon use configuration param "com.github.bordertech.wcomponents.HtmlClass.icon.menu".</p>
		 */
		ICON_MENU_AFTER ("wc-icon-after " + MENU_ICON),

		/**
		 * Add a "menu" icon to the beginning of a component.
		 * <p>To change the icon use configuration param "com.github.bordertech.wcomponents.HtmlClass.icon.menu".</p>
		 */
		ICON_MENU_BEFORE ("wc-icon-before " + MENU_ICON);
		// END OF ICONS
		private final String className;

		/**
		 * Instantiate each item in the enum.
		 *
		 * @param className the string value of the item
		 */
		HtmlClassName(final String className) {
			this.className = className;
		}

		/**
		 * @return the value to be used in the HTML element's class attribute
		 */
		@Override
		public String toString() {
			return this.className;
		}
	}
}<|MERGE_RESOLUTION|>--- conflicted
+++ resolved
@@ -6,19 +6,10 @@
  * Provides an enum which can be used to add HTML class attribute values to components.
  *
  * <p>
-<<<<<<< HEAD
- * Included are a set of helpers to attach icons. By default these will apply icons from the
- * <a href="http://fontawesome.io/icons/">Font Awesome</a>
- * library included with the default theme. Each icon may be individually overridden using a configuration property.
- * Each overrideable icon includes documentation of the configuration parameter used to set the icon's HTML class
- * attribute value. If the default icons are changed your theme must include a way to ensure the new icon is available.
- * This is safest if simply changing to an alternate
-=======
  * Included are values representing common icons. By default these will apply icons from the <a href="http://fontawesome.io/icons/">Font Awesome</a>
  * library included with the default theme. Each icon may be individually overridden using a configuration property. Each overrideable icon
  * includes documentation of the configuration parameter used to set the icon's HTML class attribute value. If the default icons are changed your
  * theme must include a way to ensure the new icon is available. This is safest if simply changing to an alternate
->>>>>>> 0f97d6f4
  * <a href="http://fontawesome.io/icons/">Font Awesome</a> icon.
  * </p>
  *
@@ -429,9 +420,6 @@
 		 * <p>
 		 * To change the icon use configuration param "com.github.bordertech.wcomponents.HtmlClass.icon.cancel".</p>
 		 */
-<<<<<<< HEAD
-		ICON_CANCEL_BEFORE("wc-icon-before " + CANCEL_ICON);
-=======
 		ICON_CANCEL_BEFORE ("wc-icon-before " + CANCEL_ICON),
 
 		/**
@@ -439,7 +427,6 @@
 		 * <p>To change the icon use configuration param "com.github.bordertech.wcomponents.HtmlClass.icon.menu".</p>
 		 */
 		ICON_MENU ("wc-icon " + MENU_ICON),
->>>>>>> 0f97d6f4
 
 		/**
 		 * Add a "menu" icon to the end of a component.
