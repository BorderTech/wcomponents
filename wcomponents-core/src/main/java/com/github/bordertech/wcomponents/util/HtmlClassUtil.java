--- conflicted
+++ resolved
@@ -131,11 +131,11 @@
 		ALIGN_RIGHT("wc-align-center"),
 		/**
 		 * Make a container scroll horizontally if its content does not fit. Probably only really useful for
-<<<<<<< HEAD
-		 * {@link com.github.bordertech.wcomponents.WTable}. Using this on any component which contains menus or date
-		 * fields may have unexpected consequences.
-		 */
-		HORIZONTAL_SCROLL("wc-hscroll"),
+		 * {@link com.github.bordertech.wcomponents.WTable}. Using this on any component which contains menus or date fields may have unexpected
+		 * consequences.
+		 */
+		HORIZONTAL_SCROLL ("wc-hscroll"),
+
 		/**
 		 * Move a component out of the viewport but leave it available for accessibility purposes. This is most useful
 		 * for {@link com.github.bordertech.wcomponents.WHeading} to set accessibility markers but can be used for other
@@ -147,25 +147,10 @@
 		 * For example one could use this with {@link com.github.bordertech.wcomponents.WStyledText} with whitespace
 		 * PARAGRAPHS to add some explanatory information for visually impaired users if one's UI design is dependent on
 		 * visual context.</p>
-=======
-		 * {@link com.github.bordertech.wcomponents.WTable}. Using this on any component which contains menus or date fields may have unexpected
-		 * consequences.
-		 */
-		HORIZONTAL_SCROLL ("wc-hscroll"),
-
-		/**
-		 * Move a component out of the viewport but leave it available for accessibility purposes. This is most useful for
-		 * {@link com.github.bordertech.wcomponents.WHeading} to set accessibility markers but can be used for other explanatory components.
->>>>>>> ae3ab196
 		 */
 		OFF_SCREEN("wc-off"),
 		/**
-<<<<<<< HEAD
-		 * Indicates that this component will opt-in to responsive design options. This is usually relevant to layout
-		 * components such as
-=======
 		 * Indicates that this component will opt-in to responsive design options. This is usually relevant to layout components such as
->>>>>>> ae3ab196
 		 * {@link com.github.bordertech.wcomponents.WPanel}, {@link com.github.bordertech.wcomponents.WTable} or
 		 * {@link com.github.bordertech.wcomponents.WRow}
 		 */
