package com.github.bordertech.wcomponents.util;

import org.apache.commons.lang3.StringEscapeUtils;
import org.apache.commons.logging.Log;
import org.apache.commons.logging.LogFactory;
import org.owasp.validator.html.AntiSamy;
import org.owasp.validator.html.CleanResults;
import org.owasp.validator.html.Policy;
import org.owasp.validator.html.PolicyException;
import org.owasp.validator.html.ScanException;

/**
 * Basic HTML input sanitizer for WTextArea in RichText mode. Could be used for other HTML sanitization purposes. Uses
 * the AntiSamy HTML sanitizer. The default AntiSamy configuration file's location is set using WComponents property
 * "com.github.bordertech.wcomponents.AntiSamy.config". The default policy works with the default implementation of
 * timyMCE used by WTextArea and is quite strict.
 *
 * <p>
 * A method is provided to do lax sanitization. For this the Policy uses an XML config file set by the WComponents
 * property "com.github.bordertech.wcomponents.AntiSamyLax.config". This policy is quite permissive and should
 * <strong>only</strong> be used for output sanitization of unescaped components when the original source of the HTML is
 * unknown.</p>
 *
 * @author Mark Reeves
 * @since 1.2.0
 */
public final class HtmlSanitizerUtil {

	/**
	 * The logger instance for this class.
	 */
	private static final Log LOG = LogFactory.getLog(HtmlSanitizerUtil.class);

	/**
	 * The AntiSamy instance used by this class. Everything is static because we really want this to be a singleton.
	 */
	private static final AntiSamy ANTISAMY = new AntiSamy();

	/**
	 * The strict AntiSamy policy. This is the default policy and should be used for all in-bound sanitization.
	 */
	private static final Policy STRICT_POLICY;

	/**
	 * The lax AntiSamy policy. This policy, if used at all, should only be used for sanitizing output where the HTML
	 * being output is of unverified origin.
	 */
	private static final Policy LAX_POLICY;

	static {
<<<<<<< HEAD
		Policy strictPolicy = null;
		Policy laxPolicy = null;

		ANTISAMY = new AntiSamy();

		// Get the strict AntiSamy policy.
		try {
			String path = ConfigurationProperties.getAntisamyStrictConfigurationFile();
			strictPolicy = Policy.getInstance(HtmlSanitizerUtil.class.getClassLoader().getResource(path));
=======

		// Get the strict AntiSamy policy.
		try {
			String path = Config.getInstance().getString(STRICT_CONFIG_PARAM,
					"com/github/bordertech/wcomponents/sanitizers/antisamy-wc.xml");
			STRICT_POLICY = Policy.getInstance(HtmlSanitizerUtil.class.getClassLoader().getResource(path));
>>>>>>> 9ea6ee25
		} catch (PolicyException ex) {
			throw new SystemException("Could not create strict AntiSamy Policy. " + ex.getMessage(), ex);
		}

		// Get the lax AntiSamy policy.
		try {
<<<<<<< HEAD
			String path = ConfigurationProperties.getAntisamyLaxConfigurationFile();
			laxPolicy = Policy.getInstance(HtmlSanitizerUtil.class.getClassLoader().getResource(path));
=======
			String path = Config.getInstance().getString(LAX_CONFIG_PARAM,
					"com/github/bordertech/wcomponents/sanitizers/antisamy-wc-lax.xml");
			LAX_POLICY = Policy.getInstance(HtmlSanitizerUtil.class.getClassLoader().getResource(path));
>>>>>>> 9ea6ee25
		} catch (PolicyException ex) {
			throw new SystemException("Could not create lax AntiSamy Policy. " + ex.getMessage(), ex);
		}
	}

	/**
	 * Prevent instantiation of this class.
	 */
	private HtmlSanitizerUtil() {
	}

	/**
	 * Apply strict sanitization rules to a HTML string.
	 *
	 * @param input the (potentially) tainted HTML to sanitize
	 * @return sanitized HTML
	 * @throws ScanException thrown if the AntiSamy scan fails
	 * @throws PolicyException thrown if sanitization fails due to AntiSamy policy problem2
	 */
	public static String sanitize(final String input) throws ScanException, PolicyException {
		return sanitize(input, false);
	}

	/**
	 * Apply sanitization rules to a HTML string.
	 *
	 * @param input the (potentially) tainted HTML to sanitize
	 * @param lax if true use the lax policy, otherwise use the strict policy
	 * @return sanitized HTML
	 * @throws ScanException thrown if the AntiSamy scan fails
	 * @throws PolicyException thrown if sanitization fails due to AntiSamy policy problem
	 */
	public static String sanitize(final String input, final boolean lax) throws ScanException, PolicyException {
		return sanitize(input, lax ? LAX_POLICY : STRICT_POLICY);
	}

	/**
	 * Apply sanitization rules to a HTML string.
	 *
	 * @param input the (potentially) tainted HTML to sanitize
	 * @param policy the AntiSamy policy to apply
	 * @return sanitized HTML
	 * @throws ScanException thrown if the AntiSamy scan fails
	 * @throws PolicyException thrown if sanitization fails due to AntiSamy policy problem
	 */
	public static String sanitize(final String input, final Policy policy) throws ScanException, PolicyException {
		if (Util.empty(input)) {
			return input;
		}
		CleanResults results = ANTISAMY.scan(input, policy);
		return results.getCleanHTML();
	}

	/**
	 * @param text the output text to sanitize
	 * @return the sanitized text
	 */
	public static String sanitizeOutputText(final String text) {
		if (Util.empty(text)) {
			return text;
		}

		try {
			return sanitize(text, true);
		} catch (ScanException | PolicyException e) {
			// if cannot sanitize assume bad and escape everything.
			LOG.error("Could not sanitize output text. Will escape everything. " + e.getMessage(), e);
			return StringEscapeUtils.escapeXml10(text);
		}
	}

	/**
	 * @param text the input text to sanitize
	 * @return the sanitized text
	 */
	public static String sanitizeInputText(final String text) {
		if (Util.empty(text)) {
			return text;
		}

		try {
			return sanitize(text);
		} catch (ScanException | PolicyException e) {
			// if cannot sanitize assume bad and escape everything.
			LOG.error("Could not sanitize input text. Will escape everything. " + e.getMessage(), e);
			return StringEscapeUtils.escapeXml10(text);
		}
	}

	/**
	 *
	 * @param resourceName the path to AntiSamy policy file
	 * @return the AntiSamy Policy
	 * @throws PolicyException thrown if sanitization fails due to AntiSamy policy problem
	 */
	public static Policy createPolicy(final String resourceName) throws PolicyException {
		return Policy.getInstance(HtmlSanitizerUtil.class.getClassLoader().getResource(resourceName));
	}

}<|MERGE_RESOLUTION|>--- conflicted
+++ resolved
@@ -48,38 +48,19 @@
 	private static final Policy LAX_POLICY;
 
 	static {
-<<<<<<< HEAD
-		Policy strictPolicy = null;
-		Policy laxPolicy = null;
-
-		ANTISAMY = new AntiSamy();
 
 		// Get the strict AntiSamy policy.
 		try {
 			String path = ConfigurationProperties.getAntisamyStrictConfigurationFile();
-			strictPolicy = Policy.getInstance(HtmlSanitizerUtil.class.getClassLoader().getResource(path));
-=======
-
-		// Get the strict AntiSamy policy.
-		try {
-			String path = Config.getInstance().getString(STRICT_CONFIG_PARAM,
-					"com/github/bordertech/wcomponents/sanitizers/antisamy-wc.xml");
 			STRICT_POLICY = Policy.getInstance(HtmlSanitizerUtil.class.getClassLoader().getResource(path));
->>>>>>> 9ea6ee25
 		} catch (PolicyException ex) {
 			throw new SystemException("Could not create strict AntiSamy Policy. " + ex.getMessage(), ex);
 		}
 
 		// Get the lax AntiSamy policy.
 		try {
-<<<<<<< HEAD
 			String path = ConfigurationProperties.getAntisamyLaxConfigurationFile();
-			laxPolicy = Policy.getInstance(HtmlSanitizerUtil.class.getClassLoader().getResource(path));
-=======
-			String path = Config.getInstance().getString(LAX_CONFIG_PARAM,
-					"com/github/bordertech/wcomponents/sanitizers/antisamy-wc-lax.xml");
 			LAX_POLICY = Policy.getInstance(HtmlSanitizerUtil.class.getClassLoader().getResource(path));
->>>>>>> 9ea6ee25
 		} catch (PolicyException ex) {
 			throw new SystemException("Could not create lax AntiSamy Policy. " + ex.getMessage(), ex);
 		}
