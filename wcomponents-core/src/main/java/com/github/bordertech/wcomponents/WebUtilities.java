--- conflicted
+++ resolved
@@ -19,7 +19,6 @@
  * @author James Gifford
  * @since 1.0.0
  */
-<<<<<<< HEAD
 public final class WebUtilities {
 
 	/**
@@ -484,8 +483,14 @@
 	 * Updates the bean value with the current value of the component and all its bean-bound children.
 	 *
 	 * @param component the component whose contents need to be copied to the bean.
-	 */
-	public static void updateBeanValue(final WComponent component) {
+	 * @param visibleOnly - whether to include visible components only.
+	 */
+	public static void updateBeanValue(final WComponent component, final boolean visibleOnly) {
+		// Do not process if component is invisble and ignore visible is true. Will ignore entire branch from this point.
+		if (!component.isVisible() && visibleOnly) {
+			return;
+		}
+
 		if (component instanceof WBeanComponent) {
 			((WBeanComponent) component).updateBeanValue();
 		}
@@ -499,15 +504,25 @@
 		if (component instanceof Container) {
 			// Update the rest of the bean
 			for (int i = ((Container) component).getChildCount() - 1; i >= 0; i--) {
-				updateBeanValue(((Container) component).getChildAt(i));
-			}
-		}
-	}
-
-	/**
-	 * Renders the given WComponent to a String outside of the context of a Servlet. This is good for getting hold of
-	 * the XML for debugging, unit testing etc. Also it is good for using the WComponent framework as a more generic
-	 * templating framework.
+				updateBeanValue(((Container) component).getChildAt(i), visibleOnly);
+			}
+		}
+	}
+
+	/**
+	 * Updates the bean value with the current value of the component and all its bean-bound
+	 * children. By default this method will only process visible components.
+	 *
+	 * @param component the component whose contents need to be copied to the bean.
+	 */
+	public static void updateBeanValue(final WComponent component) {
+		updateBeanValue(component, true);
+	}
+
+	/**
+	 * Renders the given WComponent to a String outside of the context of a Servlet. This is good
+	 * for getting hold of the XML for debugging, unit testing etc. Also it is good for using the
+	 * WComponent framework as a more generic templating framework.
 	 *
 	 * @param component the root WComponent to render.
 	 * @return the rendered output as a String.
@@ -616,678 +631,5 @@
 
 		return parent;
 	}
-=======
-public final class WebUtilities
-{
-    /** HTML Content Type. */
-    public static final String CONTENT_TYPE_HTML = "text/html";
-
-    /** Javascript Content Type. */
-    public static final String CONTENT_TYPE_JS = "application/javascript";
-
-    /** CSS Content Type. */
-    public static final String CONTENT_TYPE_CSS = "text/css";
-
-    /** XML Content Type. */
-    public static final String CONTENT_TYPE_XML = "text/xml; charset=utf-8";
-
-    /** JSON Content Type. */
-    public static final String CONTENT_TYPE_JSON = "application/json";
-
-    // These are standard XML escape sequences. See
-    // http://www.w3.org/TR/2006/REC-xml-20060816/#dt-escape
-
-    /** The HTML escape sequence for a double quote ("). */
-    public static final String QUOT_ESCAPE = "&quot;";
-
-    /** The HTML escape sequence for an ampersand (&amp;). */
-    public static final String AMP_ESCAPE = "&amp;";
-
-    /** The HTML escape sequence for less than (&lt;). */
-    public static final String LT_ESCAPE = "&lt;";
-
-    /** The HTML escape sequence for greater than (&gt;). */
-    public static final String GT_ESCAPE = "&gt;";
-
-    /** Counter used in combination with a timestamp to make random string. */
-    private static final AtomicLong ATOMIC_COUNT = new AtomicLong();
-
-    /** The parameter for the current project version. */
-    private static final String PROJECT_VERSION_PARAMETER_KEY = "bordertech.wcomponents.version";
-
-    /** Prevent instantiation of this class. */
-    private WebUtilities()
-    {
-    }
-
-    /**
-     * @return the project version of WComponents.
-     */
-    public static String getProjectVersion()
-    {
-        String version = Config.getInstance().getString(PROJECT_VERSION_PARAMETER_KEY);
-        if (version == null)
-        {
-            throw new SystemException("The project version parameter has not been defined.");
-        }
-        return version;
-    }
-
-    /**
-     * Retrieves a "path" of component classes from the given component
-     * to the root node. The path is formatted with one component on
-     * each line, with the first line being the root node.
-     *
-     * @param component the component to retrieve the path for
-     * @return a "path" of class names from the component to the root.
-     */
-    public static String getPathToRoot(final WComponent component)
-    {
-        StringBuffer buf = new StringBuffer();
-
-        for (WComponent node = component; node != null; node = node.getParent())
-        {
-            if (buf.length() != 0)
-            {
-                buf.insert(0, '\n');
-            }
-
-            buf.insert(0, node.getClass().getName());
-        }
-
-        return buf.toString();
-    }
-
-    /**
-     * Attempts to find a component which is an ancestor of the given component,
-     * and that is assignable to the given class.
-     *
-     * @param clazz the class to look for
-     * @param comp the component to start at.
-     * @return the matching ancestor, if found, otherwise null.
-     */
-    public static <T> T getAncestorOfClass(final Class<T> clazz, final WComponent comp)
-    {
-        if (comp == null || clazz == null)
-        {
-            return null;
-        }
-
-        WComponent parent = comp.getParent();
-        while (parent != null)
-        {
-            if (clazz.isInstance(parent))
-            {
-                return (T) parent;
-            }
-            parent = parent.getParent();
-        }
-
-        return null;
-    }
-
-    /**
-     * Attempts to find the nearest component (may be the component itself)
-     * that is assignable to the given class.
-     *
-     * @param clazz the class to look for
-     * @param comp the component to start at.
-     * @return the component or matching ancestor, if found, otherwise null.
-     */
-    public static <T> T getClosestOfClass(final Class<T> clazz, final WComponent comp)
-    {
-        if (comp == null)
-        {
-            return null;
-        }
-
-        if (clazz.isInstance(comp))
-        {
-            return (T) comp;
-        }
-
-        return getAncestorOfClass(clazz, comp);
-    }
-
-    /**
-     * Retrieves the top-level WComponent in the tree.
-     *
-     * @param comp the component branch to start from.
-     * @return the top-level WComponent in the tree.
-     */
-    public static WComponent getTop(final WComponent comp)
-    {
-        WComponent top = comp;
-
-        for (WComponent parent = top.getParent(); parent != null; parent = parent.getParent())
-        {
-            top = parent;
-        }
-
-        return top;
-    }
-
-    /**
-     * Escapes the given string to make it presentable in a URL.
-     * This follows RFC 3986, with some extensions for UTF-8.
-     *
-     * @param input the String to escape.
-     * @return an escaped copy of the string.
-     */
-    public static String escapeForUrl(final String input)
-    {
-        if (input == null || input.length() == 0)
-        {
-            return input;
-        }
-
-        final StringBuffer buffer = new StringBuffer(input.length() * 2); // worst-case
-
-        for (int i = 0; i < input.length(); ++i)
-        {
-            final char ch = input.charAt(i);
-
-            // Section 2.3 - Unreserved chars
-            if ((ch >= 'A' && ch <= 'Z') || (ch >= 'a' && ch <= 'z') || (ch >= '0' && ch <= '9')
-                 || ch == '-' || ch == '_' ||  ch == '.' || ch == '~')
-            {
-                buffer.append(ch);
-            }
-            // Other ASCII characters must be escaped
-            else if (ch <= 127)
-            {
-                final String hexString = Integer.toHexString(ch);
-
-                if (hexString.length() == 1)
-                {
-                    buffer.append("%0").append(hexString);
-                }
-                else
-                {
-                    buffer.append('%').append(hexString);
-                }
-            }
-            // Other non-ASCII chars must be UTF-8 encoded
-            else if (ch <= 0x07FF)
-            {
-                buffer.append('%').append(Integer.toHexString(0xc0 | (ch >> 6)));
-                buffer.append('%').append(Integer.toHexString(0x80 | (ch & 0x3F)));
-            }
-            else
-            {
-                buffer.append('%').append(Integer.toHexString(0xe0 | (ch >> 12)));
-                buffer.append('%').append(Integer.toHexString(0x80 | ((ch >> 6) & 0x3F)));
-                buffer.append('%').append(Integer.toHexString(0x80 | (ch & 0x3F)));
-            }
-        }
-
-        return buffer.toString();
-    }
-
-    /**
-     * Encode all the special characters found in the given string to their
-     * escape sequences according to the XML specification, and returns the
-     * resultant string. Eg. "cat&amp;dog &gt; ant" becomes "cat&amp;amp;dog &amp;gt; ant".
-     *
-     * @param input the String to encode
-     * @return an encoded copy of the input String.
-     */
-    public static String encode(final String input)
-    {
-        if (input == null || input.length() == 0)
-        {
-            return input;
-        }
-
-        StringBuffer buffer = new StringBuffer(input.length());
-
-        for (int i = 0; i < input.length(); i++)
-        {
-            char c = input.charAt(i);
-
-            if (c == '<')
-            {
-                buffer.append(LT_ESCAPE);
-            }
-            else if (c == '>')
-            {
-                buffer.append(GT_ESCAPE);
-            }
-            else if (c == '&')
-            {
-                buffer.append(AMP_ESCAPE);
-            }
-            else if (c == '"')
-            {
-                buffer.append(QUOT_ESCAPE);
-            }
-            else if (c >= 32 || c == '\n' || c == '\r' || c == '\t')
-            {
-                // All other unicode characters can be sent as is, with the
-                // exception of control codes, which are illegal
-                buffer.append(c);
-            }
-        }
-
-        return buffer.toString();
-    }
-
-    /**
-     * <p>Encodes the given fileName for output in the HTTP Content-Disposition header.</p>
-     *
-     * <p>This is a complete mess. There are multiple standards (rfc 2183, rfc 2231, rfc 5987)
-     * and some browsers don't even adhere to those properly. We take a cautious approach and
-     * just replace all extended characters with underscores.</p>
-     *
-     * @param fileName the file name to encode.
-     * @return the encoded file name.
-     */
-    public static String encodeForContentDispositionHeader(final String fileName)
-    {
-        return fileName.replaceAll("[^A-Za-z0-9_\\. -]", "_");
-    }
-
-    /**
-     * This method is required on occasion because WebSphere Portal by default
-     * escapes "&lt;" and "&gt;" characters for security reasons.
-     *
-     * Decode any escape sequences to their original character, and return the
-     * resultant string.
-     *
-     * Eg. "cat&amp;amp;dog &amp;gt; ant" becomes "cat&amp;dog &gt; ant"
-     *
-     * @param encoded the String to decode
-     * @return a decoded copy of the input String.
-     */
-    public static String decode(final String encoded)
-    {
-        if (encoded == null || encoded.length() == 0 || encoded.indexOf('&') == -1)
-        {
-            return encoded;
-        }
-
-        String decoded = encoded.replaceAll(LT_ESCAPE, "<")
-                          .replaceAll(GT_ESCAPE, ">")
-                          .replaceAll(AMP_ESCAPE, "&")
-                          .replaceAll(QUOT_ESCAPE, "\"");
-
-        return decoded;
-    }
-
-    /**
-     * Adds GET parameters to a path.
-     *
-     * @param url the existing url path
-     * @param parameters are put into the URL as get parameters.
-     * @return the complete url eg http://localhost/app?step=1
-     */
-    public static String getPath(final String url, final Map<String, String> parameters)
-    {
-        return getPath(url, parameters, false);
-    }
-
-    /**
-     * Adds GET parameters to a path.
-     *
-     * @param url the existing url path
-     * @param parameters are put into the URL as get parameters.
-     * @param javascript true if the URL is intended for use within a javascript function
-     * @return the complete url eg http://localhost/app?step=1
-     */
-    public static String getPath(final String url, final Map<String, String> parameters, final boolean javascript)
-    {
-        // Have we already got some parameters?
-        int index = url.indexOf('?');
-        boolean hasVars = false;
-
-        if (index != -1)
-        {
-            hasVars = true;
-        }
-
-        StringBuffer vars = new StringBuffer();
-
-        if (parameters != null)
-        {
-            for (Map.Entry<String, String> entry : parameters.entrySet())
-            {
-                String key = entry.getKey();
-                String value = entry.getValue();
-
-                if (javascript)
-                {
-                    appendGetParamForJavascript(key, value, vars, hasVars);
-                }
-                else
-                {
-                    appendGetParam(key, value, vars, hasVars);
-                }
-
-                hasVars = true;
-            }
-        }
-
-        return url + vars.toString();
-    }
-
-    /**
-     * This is a slightly different version of appendGetParam that doesn't
-     * encode the ampersand seperator. It is intended to be used in urls that
-     * are generated for javascript functions.
-     *
-     * @param key the key to append
-     * @param value the value to append
-     * @param vars the existing query string
-     * @param existingVars true if there are already existing query string key/value pairs
-     */
-    public static void appendGetParamForJavascript(final String key, final String value,
-        final StringBuffer vars, final boolean existingVars)
-    {
-        vars.append(existingVars ? '&' : '?');
-        vars.append(key).append('=').append(WebUtilities.escapeForUrl(value));
-    }
-
-    /**
-     * <p>Appends a key/value pair to a query string.</p>
-     *
-     * <p>A '?' or '&' token will first be appended to the end of the vars StringBuffer,
-     * according to the presence of other vars. We quote the & using XML character entity,
-     * because otherwise the resulting URL will be invalid XML parsed character
-     * data and so we can't generate XHTML.</p>
-     *
-     * @param key the key to append
-     * @param value the value to append
-     * @param vars the existing query string
-     * @param existingVars true if there are already existing query string key/value pairs
-     */
-    public static void appendGetParam(final String key, final String value,
-        final StringBuffer vars, final boolean existingVars)
-    {
-        vars.append(existingVars ? "&amp;" : "?");
-        vars.append(key).append('=').append(WebUtilities.escapeForUrl(value));
-    }
-
-    /**
-     * Generates a random String. Can be useful for creating unique URLs
-     * by adding the String as a query parameter to the URL.
-     *
-     * @return a random string
-     */
-    public static String generateRandom()
-    {
-        long next = ATOMIC_COUNT.incrementAndGet();
-        StringBuffer random = new StringBuffer();
-        random.append(new Date().getTime()).append('-').append(next);
-        return random.toString();
-    }
-
-    /**
-     * Indicates whether a component is an ancestor of another.
-     *
-     * @param component1 a possible ancestor.
-     * @param component2 the component to check.
-     * @return true if <code>component1</code> is an ancestor of <code>component2</code>, false otherwise.
-     */
-    public static boolean isAncestor(final WComponent component1, final WComponent component2)
-    {
-        for (WComponent parent = component2.getParent(); parent != null; parent = parent.getParent())
-        {
-            if (parent == component1)
-            {
-                return true;
-            }
-        }
-
-        return false;
-    }
-
-    /**
-     * Indicates whether a component is a descendant of another.
-     *
-     * @param component1 a possible descendent.
-     * @param component2 the component to check.
-     * @return true if <code>component1</code> is a descendant of <code>component2</code>, false otherwise.
-     */
-    public static boolean isDescendant(final WComponent component1, final WComponent component2)
-    {
-        return isAncestor(component2, component1);
-    }
-
-    /**
-     * Returns the primary context for the given component.
-     *
-     * @param uic the current user's UIContext.
-     * @param component the component to retrieve the primary context for.
-     * @return the primary context for the given component.
-     */
-    public static UIContext getPrimaryContext(final UIContext uic, final WComponent component)
-    {
-        UIContext result = uic;
-
-        while (result instanceof SubUIContext && !((SubUIContext) result).isInContext(component))
-        {
-            result = ((SubUIContext) result).getBacking();
-        }
-
-        return result;
-    }
-
-    /**
-     * Finds a component by its id.
-     * <p>
-     * Searches visible and not visible components.
-     * </p>
-     *
-     * @param id the id of the component to search for.
-     * @return the component and context for the given id, or null if not found.
-     */
-    public static ComponentWithContext getComponentById(final String id)
-    {
-        return getComponentById(id, false);
-    }
-
-    /**
-     * Finds a component by its id.
-     *
-     * @param id the id of the component to search for.
-     * @param visibleOnly true if process visible only
-     * @return the component and context for the given id, or null if not found.
-     */
-    public static ComponentWithContext getComponentById(final String id, final boolean visibleOnly)
-    {
-        UIContext uic = UIContextHolder.getCurrent();
-        WComponent root = uic.getUI();
-        ComponentWithContext comp = TreeUtil.getComponentWithContextForId(root, id, visibleOnly);
-        return comp;
-    }
-
-    /**
-     * Finds the closest context for the given component id. This handles the case where the component no longer exists
-     * due to having been removed from the UI, or having a SubUIContext removed.
-     *
-     * @param id the id of the component to search for.
-     * @return the component and context for the given id, or null if not found.
-     */
-    public static UIContext findClosestContext(final String id)
-    {
-        UIContext uic = UIContextHolder.getCurrent();
-        WComponent root = uic.getUI();
-        UIContext closest = TreeUtil.getClosestContextForId(root, id);
-        return closest;
-    }
-
-    /**
-     * Updates the bean value with the current value of the component
-     * and all its bean-bound children.
-     *
-     * @param component the component whose contents need to be copied to the bean.
-     * @param visibleOnly - whether to include visible components only.
-     */
-    public static void updateBeanValue(final WComponent component, final boolean visibleOnly)
-    {
-        // Do not process if component is invisble and ignore visible is true. Will ignore entire branch from this point.
-        if(!component.isVisible() && visibleOnly)
-        {
-            return;
-        }
-        
-        if (component instanceof WBeanComponent)
-        {
-            ((WBeanComponent) component).updateBeanValue();
-        }
-
-        // These components recursively update bean values themselves,
-        // as they have special requirements due to repeating data.
-        if (component instanceof WDataTable || component instanceof WTable || component instanceof WRepeater)
-        {
-            return;
-        }
-
-        if (component instanceof Container)
-        {
-            // Update the rest of the bean
-            for (int i = ((Container) component).getChildCount() - 1; i >= 0; i--)
-            {
-                updateBeanValue(((Container) component).getChildAt(i), visibleOnly);
-            }
-        }
-    }
-    
-     /**
-     * Updates the bean value with the current value of the component
-     * and all its bean-bound children. By default this method will only process visible components.
-     *
-     * @param component the component whose contents need to be copied to the bean.
-     */
-    public static void updateBeanValue(final WComponent component)
-    {
-            updateBeanValue(component, true);
-    }
-    /**
-     * Renders the given WComponent to a String outside of the context of a Servlet. This is good for getting hold of
-     * the XML for debugging, unit testing etc. Also it is good for using the WComponent framework as a more generic
-     * templating framework.
-     *
-     * @param component the root WComponent to render.
-     * @return the rendered output as a String.
-     */
-    public static String render(final WComponent component)
-    {
-        return render(new MockRequest(), component);
-    }
-
-    /**
-     * Renders the given WComponent to a String outside of the context of a Servlet. This is good for getting hold of
-     * the XML for debugging, unit testing etc. Also it is good for using the WComponent framework as a more generic
-     * templating framework.
-     *
-     * @param request the request being responded to.
-     * @param component the root WComponent to render.
-     * @return the rendered output as a String.
-     */
-    public static String render(final Request request, final WComponent component)
-    {
-        boolean needsContext = UIContextHolder.getCurrent() == null;
-
-        if (needsContext)
-        {
-            UIContextHolder.pushContext(new UIContextImpl());
-        }
-
-        try
-        {
-            StringWriter buffer = new StringWriter();
-
-            component.preparePaint(request);
-            PrintWriter writer = new PrintWriter(buffer);
-            component.paint(new WebXmlRenderContext(writer));
-            writer.close();
-
-            return buffer.toString();
-        }
-        finally
-        {
-            if (needsContext)
-            {
-                UIContextHolder.popContext();
-            }
-        }
-    }
-
-    /**
-     * Attempts to guess the content-type for the given file name.
-     * @param fileName the file name to return the content-type for.
-     * @return the content-type for the given fileName, or a generic type if unknown.
-     */
-    public static String getContentType(final String fileName)
-    {
-        Configuration config = Config.getInstance();
-
-        String suffix = fileName.substring(fileName.lastIndexOf('.') + 1).toLowerCase();
-        String mimeType = config.getString("bordertech.wcomponents.mimeType." + suffix);
-
-        if (mimeType == null)
-        {
-            mimeType = config.getString("bordertech.wcomponents.mimeType.defaultMimeType", "application/octet-stream");
-        }
-
-        return mimeType;
-    }
-
-    /**
-     * Determine if this component is an active naming context.
-     * <p>
-     * A naming context is only considered active if it has been set active via
-     * {@link NamingContextable#setNamingContext(boolean)} and also has an id name set via
-     * {@link WComponent#setIdName(String)}.
-     * </p>
-     *
-     * @param component the component to test for naming context
-     * @return true if component is an active naming context
-     */
-    public static boolean isActiveNamingContext(final WComponent component)
-    {
-        if (component instanceof NamingContextable)
-        {
-            NamingContextable naming = (NamingContextable) component;
-            boolean active = naming.isNamingContext() && naming.getIdName() != null;
-            return active;
-        }
-        return false;
-    }
-
-    /**
-     * Get this component's parent naming context.
-     *
-     * @param component the component to process
-     * @return true the parent naming context or null
-     */
-    public static NamingContextable getParentNamingContext(final WComponent component)
-    {
-        if (component == null)
-        {
-            return null;
-        }
-
-        WComponent child = component;
-        NamingContextable parent = null;
-        while (true)
-        {
-            NamingContextable naming = WebUtilities.getAncestorOfClass(NamingContextable.class, child);
-            if (naming == null)
-            {
-                break;
-            }
-            if (WebUtilities.isActiveNamingContext(naming))
-            {
-                parent = naming;
-                break;
-            }
-            child = naming;
-        }
-
-        return parent;
-    }
->>>>>>> aae0b2b0
-
-}
+
+}