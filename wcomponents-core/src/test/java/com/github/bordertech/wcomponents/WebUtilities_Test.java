--- conflicted
+++ resolved
@@ -1,7 +1,5 @@
 package com.github.bordertech.wcomponents;
 
-import com.github.bordertech.wcomponents.util.Config;
-import com.github.bordertech.wcomponents.util.SystemException;
 import java.util.ArrayList;
 import java.util.Arrays;
 import java.util.HashMap;
@@ -13,20 +11,16 @@
 import org.junit.BeforeClass;
 import org.junit.Test;
 
-<<<<<<< HEAD
-=======
 import com.github.bordertech.wcomponents.util.Config;
 import com.github.bordertech.wcomponents.util.SystemException;
 import org.apache.commons.lang.BooleanUtils;
 
->>>>>>> aae0b2b0
 /**
  * WebUtilities_Test - unit tests for {@link WebUtilities}.
  *
  * @author Yiannis Paschalidis
  * @since 1.0.0
  */
-<<<<<<< HEAD
 public class WebUtilities_Test extends AbstractWComponentTestCase {
 
 	private static Configuration originalConfig;
@@ -546,6 +540,68 @@
 	}
 
 	/**
+	 * Set up and execute the updateBeanValue method with the given parameter.
+	 * If the parameter is null then the default updateBeanValue(component) method will be invoked.
+	 *
+	 * @param visibleOnly the parameter to pass to WebUtilities.updateBeanValue(component, visibleOnly).
+	 */
+	private void runUpdateBeanValue(final Boolean visibleOnly) {
+		final String directChild = "directChild";
+		final String grandChild = "grandChild";
+		final String invisibleGrandChild = "invisibleGrandChild";
+		final String childOfInvisibleContainer = "childOfInvisibleContainer";
+
+		Map<String, String> beanMap = new HashMap<>();
+		beanMap.put(directChild, null);
+		beanMap.put(grandChild, null);
+		beanMap.put(invisibleGrandChild, null);
+		beanMap.put(childOfInvisibleContainer, null);
+
+		WContainer root = new WContainer();
+		root.setBean(beanMap);
+		WTextField childTextField = new WTextField();
+		childTextField.setBeanProperty(directChild);
+		root.add(childTextField);
+
+		WContainer childContainer = new WContainer();
+		root.add(childContainer);
+		WTextField grandChildTextField = new WTextField();
+		grandChildTextField.setBeanProperty(grandChild);
+		childContainer.add(grandChildTextField);
+
+		WTextField invisibleGrandChildTextField = new WTextField();
+		invisibleGrandChildTextField.setBeanProperty(invisibleGrandChild);
+		invisibleGrandChildTextField.setVisible(false);
+		childContainer.add(invisibleGrandChildTextField);
+
+		WContainer invisibleContainer = new WContainer();
+		invisibleContainer.setVisible(false);
+		root.add(invisibleContainer);
+		WTextField childOfInivisbleContainerTextField = new WTextField();
+		childOfInivisbleContainerTextField.setBeanProperty(childOfInvisibleContainer);
+		invisibleContainer.add(childOfInivisbleContainerTextField);
+
+		root.setLocked(true);
+		setActiveContext(createUIContext());
+
+		childTextField.setData(directChild);
+		grandChildTextField.setData(grandChild);
+		invisibleGrandChildTextField.setData(invisibleGrandChild);
+		childOfInivisbleContainerTextField.setData(childOfInvisibleContainer);
+
+		if (visibleOnly == null) {
+			WebUtilities.updateBeanValue(root);
+		} else {
+			WebUtilities.updateBeanValue(root, visibleOnly);
+		}
+
+		Assert.assertEquals("updateBeanValue failed to update directChild with visibleOnly=[" + visibleOnly + "]", directChild, beanMap.get(directChild));
+		Assert.assertEquals("updateBeanValue failed to update grandChild with visibleOnly=[" + visibleOnly + "]", grandChild, beanMap.get(grandChild));
+		Assert.assertEquals("updateBeanValue updated an incorrect value for invisibleGrandChild with visibleOnly=[" + visibleOnly + "]", BooleanUtils.isNotFalse(visibleOnly) ? null : invisibleGrandChild, beanMap.get(invisibleGrandChild));
+		Assert.assertEquals("updateBeanValue updated an incorrect value for childOfInvisibleContainer with visibleOnly=[" + visibleOnly + "]", BooleanUtils.isNotFalse(visibleOnly) ? null : childOfInvisibleContainer, beanMap.get(childOfInvisibleContainer));
+	}
+
+	/**
 	 * Compare the URLS. The parameters of the URL must be equal but they do not have to be in the same order.
 	 *
 	 * @param actual the actual value
@@ -595,631 +651,4 @@
 			UIContextHolder.popContext();
 		}
 	}
-=======
-public class WebUtilities_Test extends AbstractWComponentTestCase
-{
-    private static Configuration originalConfig;
-
-    @BeforeClass
-    public static void setUp()
-    {
-        originalConfig = Config.getInstance();
-        Configuration copyConfig = Config.copyConfiguration(originalConfig);
-        Config.setConfiguration(copyConfig);
-    }
-
-    @AfterClass
-    public static void tearDown()
-    {
-        // Remove overrides
-        Config.setConfiguration(originalConfig);
-    }
-
-    @Test
-    public void testGetProjectVersion()
-    {
-        String testVersion = "TEST VERSION";
-        Config.getInstance().setProperty("bordertech.wcomponents.version", testVersion);
-        Assert.assertEquals("Wrong project version returned", testVersion, WebUtilities.getProjectVersion());
-
-        try
-        {
-            Config.getInstance().clearProperty("bordertech.wcomponents.version");
-            WebUtilities.getProjectVersion();
-            Assert.fail("An exception should have been thrown for a null project version");
-        }
-        catch (SystemException e)
-        {
-            Assert.assertNotNull("No error message included for null project version", e.getMessage());
-        }
-    }
-
-    @Test
-    public void testGetAncestorOfClass()
-    {
-        WContainer root = new WContainer();
-        WTabSet tabs = new WTabSet();
-        WDropdown dropdown = new WDropdown();
-        WTextField text = new WTextField();
-
-        root.add(tabs);
-        tabs.addTab(dropdown, "dropdown tab", WTabSet.TAB_MODE_SERVER);
-        tabs.addTab(text, "text tab", WTabSet.TAB_MODE_SERVER);
-
-        Assert.assertNull("Incorrect ancestor returned", WebUtilities.getAncestorOfClass(WTabSet.class, null));
-        Assert
-            .assertSame("Incorrect ancestor returned", tabs, WebUtilities.getAncestorOfClass(WTabSet.class, dropdown));
-        Assert.assertSame("Incorrect ancestor returned", root, WebUtilities.getAncestorOfClass(WComponent.class, tabs));
-        Assert.assertNull("Incorrect ancestor returned", WebUtilities.getAncestorOfClass(WButton.class, dropdown));
-        Assert.assertNull("Root ancestor should be null", WebUtilities.getAncestorOfClass(WComponent.class, root));
-    }
-
-    @Test
-    public void testGetClosestOfClass()
-    {
-        WContainer root = new WContainer();
-        WTabSet tabs = new WTabSet();
-        WDropdown dropdown = new WDropdown();
-        WTextField text = new WTextField();
-
-        root.add(tabs);
-        tabs.addTab(dropdown, "dropdown tab", WTabSet.TAB_MODE_SERVER);
-        tabs.addTab(text, "text tab", WTabSet.TAB_MODE_SERVER);
-
-        Assert.assertNull("Incorrect ancestor returned", WebUtilities.getClosestOfClass(WTabSet.class, null));
-        Assert.assertSame("Incorrect ancestor returned", tabs, WebUtilities.getClosestOfClass(WTabSet.class, dropdown));
-        Assert.assertSame("Incorrect ancestor returned", tabs, WebUtilities.getClosestOfClass(WComponent.class, tabs));
-        Assert.assertSame("Incorrect ancestor returned", dropdown,
-                          WebUtilities.getClosestOfClass(WComponent.class, dropdown));
-        Assert.assertSame("Incorrect ancestor returned", root, WebUtilities.getClosestOfClass(WComponent.class, root));
-        Assert.assertNull("Incorrect ancestor returned", WebUtilities.getClosestOfClass(WButton.class, dropdown));
-    }
-
-    // @Test
-    // public void testGetWComponentPath()
-    // {
-    // // Simple test, one root element.
-    // WContainer root = new WContainer();
-    // UIContext uic = new UIContextImpl();
-    // uic.setUI(root);
-    //
-    // List<WComponentPathElement> path = WebUtilities.getWComponentPath(root, root.getId(), false);
-    // List<WComponentPathElement> expected = Arrays.asList(new WComponentPathElement[]
-    // {
-    // new WComponentPathElement(root)
-    // });
-    // Assert.assertEquals("Incorrect path", expected, path);
-    //
-    // // Add a static child
-    // WContainer staticChild = new WContainer();
-    // root.add(staticChild);
-    //
-    // path = WebUtilities.getWComponentPath(root, staticChild.getId(), false);
-    // expected = Arrays.asList(new WComponentPathElement[]
-    // {
-    // new WComponentPathElement(root),
-    // new WComponentPathElement(staticChild)
-    // });
-    // Assert.assertEquals("Incorrect path", expected, path);
-    //
-    // // Add a dynamic child
-    // root.setLocked(true);
-    // setActiveContext(uic);
-    // WComponent dynamicChild = new DefaultWComponent();
-    // staticChild.add( dynamicChild);
-    //
-    // path = WebUtilities.getWComponentPath(root, dynamicChild.getId(), false);
-    // expected = Arrays.asList(new WComponentPathElement[]
-    // {
-    // new WComponentPathElement(root),
-    // new WComponentPathElement(staticChild),
-    // new WComponentPathElement(dynamicChild),
-    // });
-    // Assert.assertEquals("Incorrect path", expected, path);
-    //
-    // // Test against another context with strict - should not find dynamic child
-    // String dynamicChildId = dynamicChild.getId();
-    // UIContext otherUic = new UIContextImpl();
-    // otherUic.setUI(root);
-    // setActiveContext(otherUic);
-    //
-    // path = WebUtilities.getWComponentPath(root, dynamicChildId, false);
-    // Assert.assertNull("Path should not have been found", path);
-    //
-    // // Test against another context with tolerant - should return up to the static child
-    // path = WebUtilities.getWComponentPath(root, dynamicChildId, true);
-    // expected = Arrays.asList(new WComponentPathElement[]
-    // {
-    // new WComponentPathElement(root),
-    // new WComponentPathElement(staticChild)
-    // });
-    // Assert.assertEquals("Incorrect path", expected, path);
-    // }
-    //
-    // @Test
-    // public void testGetWComponentPathWithRepeater()
-    // {
-    // WContainer root = new WContainer();
-    // UIContext uic = new UIContextImpl();
-    // uic.setUI(root);
-    // WRepeater repeater = new WRepeater();
-    // WComponent repeatedComponent = new WText();
-    // List<String> data = new ArrayList<String>(Arrays.asList(new String[] { "a", "b", "c" }));
-    //
-    // repeater.setRepeatedComponent(repeatedComponent);
-    // root.add(repeater);
-    //
-    // setActiveContext(uic);
-    // repeater.setData(data);
-    // List<UIContext> contexts = repeater.getRowContexts();
-    //
-    // for (int i = 0; i < data.size(); i++)
-    // {
-    // UIContext rowContext = contexts.get(i);
-    // String repeatedComponentId = getComponentId(repeatedComponent, rowContext);
-    //
-    // List<WComponentPathElement> path = WebUtilities.getWComponentPath(root, repeatedComponentId, false);
-    // List<WComponentPathElement> expected = Arrays.asList(new WComponentPathElement[]
-    // {
-    // new WComponentPathElement(root),
-    // new WComponentPathElement(repeater, i),
-    // new WComponentPathElement(repeater.getRepeatRoot()),
-    // new WComponentPathElement(repeatedComponent)
-    // });
-    //
-    // Assert.assertEquals("Incorrect path for row " + i, expected, path);
-    // }
-    //
-    // // Test when a row is removed from the repeater
-    // UIContext rowContext = contexts.get(contexts.size() - 1);
-    // data.remove(data.size() - 1);
-    //
-    // // Strict should return null
-    // UIContextHolder.pushContext(rowContext);
-    // String repeatedComponentId = getComponentId(repeatedComponent, rowContext);
-    //
-    // List<WComponentPathElement> path = WebUtilities.getWComponentPath(root, repeatedComponentId, false);
-    // Assert.assertNull("Path should not have been found in strict mode after row removal", path);
-    //
-    // // Tolerant should return up to the repeater
-    // path = WebUtilities.getWComponentPath(root, repeatedComponentId, true);
-    // List<WComponentPathElement> expected = Arrays.asList(new WComponentPathElement[]
-    // {
-    // new WComponentPathElement(root),
-    // new WComponentPathElement(repeater),
-    // new WComponentPathElement(repeater.getRepeatRoot()),
-    // new WComponentPathElement(repeatedComponent)
-    // });
-    //
-    // Assert.assertEquals("Incorrect tolerant path after row removal", expected, path);
-    // }
-
-    @Test
-    public void testFindClosestContext()
-    {
-        WContainer root = new WContainer();
-        WComponent staticChild = new DefaultWComponent();
-        root.add(staticChild);
-
-        UIContext uic1 = new UIContextImpl();
-        uic1.setUI(root);
-        setActiveContext(uic1);
-        String rootId = root.getId();
-        String staticChildId = staticChild.getId();
-
-        Assert.assertSame("Incorrect closest uic1 for root", uic1, WebUtilities.findClosestContext(rootId));
-        Assert.assertSame("Incorrect closest uic1 for static child", uic1,
-                          WebUtilities.findClosestContext(staticChildId));
-
-        // Test UIContext where components have been removed from the tree
-        UIContext uic2 = new UIContextImpl();
-        uic2.setUI(root);
-        setActiveContext(uic2);
-        root.remove(staticChild);
-
-        Assert.assertSame("Incorrect closest uic2 for root", uic2, WebUtilities.findClosestContext(rootId));
-        Assert.assertSame("Incorrect closest uic2 for removed child", uic2,
-                          WebUtilities.findClosestContext(staticChildId));
-    }
-
-    @Test
-    public void testFindClosestContextWithRepeater()
-    {
-        WContainer root = new WContainer();
-        WRepeater repeater = new WRepeater();
-        WComponent repeatedComponent = new WText();
-        repeater.setRepeatedComponent(repeatedComponent);
-        List<String> data = new ArrayList<String>(Arrays.asList(new String[] { "a", "b", "c" }));
-
-        root.add(repeater);
-
-        UIContext uic1 = new UIContextImpl();
-        uic1.setUI(root);
-
-        UIContext uic2 = new UIContextImpl();
-        uic2.setUI(root);
-
-        root.setLocked(true);
-        setActiveContext(uic1);
-        repeater.setData(data);
-
-        Assert.assertSame("Incorrect closest uic1 for root", uic1, WebUtilities.findClosestContext(root.getId()));
-
-        setActiveContext(uic2);
-        Assert.assertSame("Incorrect closest uic2 for root", uic2, WebUtilities.findClosestContext(root.getId()));
-
-        setActiveContext(uic1);
-        UIContext rowContext = repeater.getRowContexts().get(0);
-        setActiveContext(rowContext);
-        String repeatedId = repeatedComponent.getId();
-        setActiveContext(uic1);
-
-        Assert.assertSame("Incorrect closest context for repeated row", rowContext,
-                          WebUtilities.findClosestContext(repeatedId));
-
-        setActiveContext(uic2);
-        Assert.assertSame("Incorrect closest uic2 for deleted row", uic2, WebUtilities.findClosestContext(repeatedId));
-    }
-
-    @Test
-    public void testGetComponentById()
-    {
-        WContainer root = new WContainer();
-        WComponent staticChild = new DefaultWComponent();
-        root.add(staticChild);
-
-        UIContext uic1 = new UIContextImpl();
-        uic1.setUI(root);
-        setActiveContext(uic1);
-
-        String staticChildId = getComponentId(staticChild, uic1);
-
-        Assert.assertSame("Incorrect component for root", root, WebUtilities.getComponentById(root.getId())
-            .getComponent());
-        Assert.assertSame("Incorrect context for root", uic1, WebUtilities.getComponentById(root.getId()).getContext());
-        Assert.assertSame("Incorrect component for static child", staticChild,
-                          WebUtilities.getComponentById(staticChildId).getComponent());
-        Assert.assertSame("Incorrect context for static child", uic1, WebUtilities.getComponentById(root.getId())
-            .getContext());
-
-        // Test UIContext where components have been removed from the tree
-        UIContext uic2 = new UIContextImpl();
-        uic2.setUI(root);
-        setActiveContext(uic2);
-        root.remove(staticChild);
-
-        Assert.assertSame("Incorrect component for root", root, WebUtilities.getComponentById(root.getId())
-            .getComponent());
-        Assert.assertSame("Incorrect context for root", uic2, WebUtilities.getComponentById(root.getId()).getContext());
-        Assert.assertNull("Incorrect component for removed child", WebUtilities.getComponentById(staticChildId));
-    }
-
-    @Test
-    public void testGetComponentByIdWithRepeater()
-    {
-        WContainer root = new WContainer();
-        WRepeater repeater = new WRepeater();
-        WComponent repeatedComponent = new WText();
-        repeater.setRepeatedComponent(repeatedComponent);
-        List<String> data = new ArrayList<String>(Arrays.asList(new String[] { "a", "b", "c" }));
-
-        root.add(repeater);
-
-        UIContext uic1 = new UIContextImpl();
-        uic1.setUI(root);
-
-        UIContext uic2 = new UIContextImpl();
-        uic2.setUI(root);
-
-        root.setLocked(true);
-        setActiveContext(uic1);
-        repeater.setData(data);
-
-        Assert.assertSame("Incorrect component for root", root, WebUtilities.getComponentById(root.getId())
-            .getComponent());
-        Assert
-            .assertSame("Incorrect context1 for root", uic1, WebUtilities.getComponentById(root.getId()).getContext());
-
-        setActiveContext(uic2);
-        Assert.assertSame("Incorrect component for root", root, WebUtilities.getComponentById(root.getId())
-            .getComponent());
-        Assert
-            .assertSame("Incorrect context2 for root", uic2, WebUtilities.getComponentById(root.getId()).getContext());
-
-        setActiveContext(uic1);
-        UIContext rowContext = repeater.getRowContexts().get(0);
-        String repeatedId = getComponentId(repeatedComponent, rowContext);
-
-        Assert.assertSame("Incorrect component for repeated row", repeatedComponent,
-                          WebUtilities.getComponentById(repeatedId).getComponent());
-        Assert.assertSame("Incorrect context for repeated row", rowContext, WebUtilities.getComponentById(repeatedId)
-            .getContext());
-
-        setActiveContext(uic2);
-        Assert.assertNull("Incorrect component for deleted row", WebUtilities.getComponentById(repeatedId));
-    }
-
-    @Test
-    public void testEscapeForUrl()
-    {
-        Assert.assertEquals("Incorrectly encoded null string", null, WebUtilities.escapeForUrl(null));
-        Assert.assertEquals("Incorrectly encoded empty string", "", WebUtilities.escapeForUrl(""));
-        Assert.assertEquals("Incorrectly encoded 1 char string", "x", WebUtilities.escapeForUrl("x"));
-        Assert.assertEquals("Incorrectly encoded 1 special char string", "%20", WebUtilities.escapeForUrl(" "));
-
-        // Text with multiple escapes
-        String in = "Hello world slash/ question? amper& quote\" apos'";
-        String expected = "Hello%20world%20slash%2f%20question%3f%20amper%26%20quote%22%20apos%27";
-        Assert.assertEquals("Incorrectly escaped url", expected, WebUtilities.escapeForUrl(in));
-
-        // Extended characters - 2 char encoding
-        in = "\u0451";
-        expected = "%d1%91";
-        Assert.assertEquals("Incorrectly escaped url", expected, WebUtilities.escapeForUrl(in));
-
-        // Extended characters - 3 char encoding
-        in = "\u1eae";
-        expected = "%e1%ba%ae";
-        Assert.assertEquals("Incorrectly escaped url", expected, WebUtilities.escapeForUrl(in));
-
-        // Extended characters - 2 and 3 char encoding
-        in = "_\u0451\u1eae_";
-        expected = "_%d1%91%e1%ba%ae_";
-        Assert.assertEquals("Incorrectly escaped url", expected, WebUtilities.escapeForUrl(in));
-    }
-
-    @Test
-    public void testEncode()
-    {
-        Assert.assertEquals("Incorrectly encoded null string", null, WebUtilities.encode(null));
-        Assert.assertEquals("Incorrectly encoded empty string", "", WebUtilities.encode(""));
-        Assert.assertEquals("Incorrectly encoded 1 char string", "x", WebUtilities.encode("x"));
-        Assert.assertEquals("Incorrectly encoded 1 special char string", "&amp;", WebUtilities.encode("&"));
-
-        String in = "Hello world greater> less< amper& quote\"\t\r\n";
-        String expected = "Hello world greater&gt; less&lt; amper&amp; quote&quot;\t\r\n";
-        Assert.assertEquals("Incorrectly encoded value", expected, WebUtilities.encode(in));
-    }
-
-    @Test
-    public void testDecode()
-    {
-        Assert.assertEquals("Incorrectly decoded null string", null, WebUtilities.decode(null));
-        Assert.assertEquals("Incorrectly decoded empty string", "", WebUtilities.decode(""));
-        Assert.assertEquals("Incorrectly decoded 1 char string", "x", WebUtilities.decode("x"));
-        Assert.assertEquals("Incorrectly decoded 1 special char string", "&", WebUtilities.decode("&amp;"));
-
-        String in = "Hello world greater&gt; less&lt; amper&amp; quote&quot;";
-        String expected = "Hello world greater> less< amper& quote\"";
-        Assert.assertEquals("Incorrectly decoded value", expected, WebUtilities.decode(in));
-
-        // Finally, check a encode/decode pair
-        String encoded = WebUtilities.encode(expected);
-        Assert.assertEquals("Incorrectly encoded/decoded value", expected, WebUtilities.decode(encoded));
-    }
-
-    @Test
-    public void testGetPath()
-    {
-        // Simple case
-        String url = "/foo";
-        String expected = "/foo";
-        Assert.assertEquals("Incorrect path returned for " + url, expected, WebUtilities.getPath(url, null));
-
-        // Simple case with one param
-        Map<String, String> params = new HashMap<String, String>();
-        params.put("a", "b");
-
-        url = "/foo";
-        expected = "/foo?a=b";
-        Assert.assertEquals("Incorrect path returned for " + url + " with a=b", expected,
-                            WebUtilities.getPath(url, params));
-
-        // Case with existing params and two in the map
-        params = new HashMap<String, String>();
-        params.put("c", "d");
-        params.put("e", "f");
-
-        url = "/foo?a=b";
-        expected = "/foo?a=b&amp;c=d&amp;e=f";
-
-        assertURLEquals(expected, WebUtilities.getPath(url, params), "&amp;");
-
-        // As a javascript url
-        expected = "/foo?a=b&c=d&e=f";
-        assertURLEquals(expected, WebUtilities.getPath(url, params, true), "&");
-    }
-
-    @Test
-    public void testGenerateRandom()
-    {
-        String random1 = WebUtilities.generateRandom();
-        String random2 = WebUtilities.generateRandom();
-
-        Assert.assertNotSame("Generated strings should be different", random1, random2);
-    }
-
-    @Test
-    public void testIsActiveNamingContext()
-    {
-        Assert.assertFalse("Component is not a naming context",
-                           WebUtilities.isActiveNamingContext(new DefaultWComponent()));
-
-        WContainer naming = new WContainer();
-        // Not active
-        Assert.assertFalse("Component is not an active naming context", WebUtilities.isActiveNamingContext(naming));
-
-        // Make active (but no ID)
-        naming.setNamingContext(true);
-        Assert.assertFalse("Component is not an active naming context as no ID", WebUtilities.isActiveNamingContext(naming));
-
-        // Set ID
-        naming.setIdName("id");
-        Assert.assertTrue("Component is an active naming context", WebUtilities.isActiveNamingContext(naming));
-    }
-    
-    @Test
-    public void testGetParentNamingContext()
-    {
-        // Create naming contexts
-        WNamingContext context1 = new WNamingContext("A");
-        WNamingContext context2 = new WNamingContext("B");
-        WNamingContext context3 = new WNamingContext("C");
-
-        // Children
-        WContainer child1 = new WContainer();
-        WContainer child2 = new WContainer();
-        WContainer child3 = new WContainer();
-
-        // Make context2 inactive
-        context2.setNamingContext(false);
-
-        // Make tree of components
-        context1.add(child1);
-        child1.add(context2);
-        context2.add(child2);
-        child2.add(context3);
-        context3.add(child3);
-
-        // Test tree
-        Assert.assertNull("Naming context for context1 should be null", WebUtilities.getParentNamingContext(context1));
-
-        Assert.assertEquals("Naming context for child1 should be context1", context1,
-                            WebUtilities.getParentNamingContext(child1));
-        Assert.assertEquals("Naming context for child2 should be context1", context1,
-                            WebUtilities.getParentNamingContext(child2));
-        Assert.assertEquals("Naming context for child3 should be context3", context3,
-                            WebUtilities.getParentNamingContext(child3));
-    }
-    
-    /**
-     * Test the function of updateBeanValue() for all variants (single argument, ignoreVisble [true|false]).
-     */
-    @Test
-    public void testUpdateBeanValue()
-    {
-        runUpdateBeanValue(null);
-        runUpdateBeanValue(true);
-        runUpdateBeanValue(false);
-    }
-    
-    /**
-     * Set up and execute the updateBeanValue method with the given parameter.
-     * If the parameter is null then the default updateBeanValue(component) method will be invoked.
-     * 
-     * @param visibleOnly the parameter to pass to WebUtilities.updateBeanValue(component, visibleOnly).
-     */
-    private void runUpdateBeanValue(final Boolean visibleOnly)
-    {
-        final String directChild = "directChild";
-        final String grandChild = "grandChild";
-        final String invisibleGrandChild = "invisibleGrandChild";
-        final String childOfInvisibleContainer = "childOfInvisibleContainer";
-        
-        Map<String, String> beanMap = new HashMap<>();
-        beanMap.put(directChild, null);
-        beanMap.put(grandChild, null);
-        beanMap.put(invisibleGrandChild, null);
-        beanMap.put(childOfInvisibleContainer, null);
-        
-        WContainer root = new WContainer();
-        root.setBean(beanMap);
-        WTextField childTextField = new WTextField();
-        childTextField.setBeanProperty(directChild);        
-        root.add(childTextField);
-        
-        WContainer childContainer = new WContainer();
-        root.add(childContainer);
-        WTextField grandChildTextField = new WTextField();
-        grandChildTextField.setBeanProperty(grandChild);        
-        childContainer.add(grandChildTextField);
-        
-        WTextField invisibleGrandChildTextField = new WTextField();
-        invisibleGrandChildTextField.setBeanProperty(invisibleGrandChild);        
-        invisibleGrandChildTextField.setVisible(false);
-        childContainer.add(invisibleGrandChildTextField);
-        
-        
-        WContainer invisibleContainer = new WContainer();
-        invisibleContainer.setVisible(false);
-        root.add(invisibleContainer);
-        WTextField childOfInivisbleContainerTextField = new WTextField();
-        childOfInivisbleContainerTextField.setBeanProperty(childOfInvisibleContainer);
-        invisibleContainer.add(childOfInivisbleContainerTextField);
-        
-        root.setLocked(true);
-        setActiveContext(createUIContext());
-        
-        childTextField.setData(directChild);
-        grandChildTextField.setData(grandChild);
-        invisibleGrandChildTextField.setData(invisibleGrandChild);
-        childOfInivisbleContainerTextField.setData(childOfInvisibleContainer);
-        
-        if(visibleOnly == null)
-        {        
-            WebUtilities.updateBeanValue(root);
-        }
-        else
-        {
-            WebUtilities.updateBeanValue(root, visibleOnly);
-        }
-        
-        Assert.assertEquals("updateBeanValue failed to update directChild with visibleOnly=[" + visibleOnly + "]", directChild, beanMap.get(directChild));
-        Assert.assertEquals("updateBeanValue failed to update grandChild with visibleOnly=[" + visibleOnly + "]", grandChild, beanMap.get(grandChild));
-        Assert.assertEquals("updateBeanValue updated an incorrect value for invisibleGrandChild with visibleOnly=[" + visibleOnly + "]", BooleanUtils.isNotFalse(visibleOnly) ? null :invisibleGrandChild, beanMap.get(invisibleGrandChild));
-        Assert.assertEquals("updateBeanValue updated an incorrect value for childOfInvisibleContainer with visibleOnly=[" + visibleOnly + "]", BooleanUtils.isNotFalse(visibleOnly) ? null : childOfInvisibleContainer, beanMap.get(childOfInvisibleContainer));       
-    }
-    
-
-    /**
-     * Compare the URLS. The parameters of the URL must be equal but they do not have to be in the same order.
-     */
-    private void assertURLEquals(final String actual, final String expected, final String separator)
-    {
-        // compare the path section of urls (string compare)
-        int paramStartIndex = actual.indexOf('?');
-
-        // if the path elements of the url are not equal bail out now.
-        Assert.assertTrue("The path elements of the URLs are not equal",
-                          expected.startsWith(actual.substring(0, paramStartIndex)));
-
-        // now compare the parameters of each URL
-        String expectedURLParams = expected.substring(paramStartIndex + 1);
-        String actualURLParams = actual.substring(paramStartIndex + 1);
-
-        String[] expectedParams = expectedURLParams.split(separator);
-        String[] actualParams = actualURLParams.split(separator);
-
-        int params = expectedParams.length;
-
-        Assert.assertEquals("The number of parameters in URLs are not equal", params, actualParams.length);
-
-        List<String> expectedParamArray = Arrays.asList(expectedParams);
-        List<String> actualParamArray = Arrays.asList(actualParams);
-
-        Assert.assertTrue("The parameters contained in the URLs are not equal",
-                          actualParamArray.containsAll(expectedParamArray));
-    }
-
-    /**
-     * A convenience method to retrieve the ID of the component in the given context.
-     * 
-     * @param component the component.
-     * @param uic the context.
-     * @return the ID of the component in the given context.
-     */
-    private static String getComponentId(final WComponent component, final UIContext uic)
-    {
-        UIContextHolder.pushContext(uic);
-
-        try
-        {
-            return component.getId();
-        }
-        finally
-        {
-            UIContextHolder.popContext();
-        }
-    }
->>>>>>> aae0b2b0
-}
+}