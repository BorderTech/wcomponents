--- conflicted
+++ resolved
@@ -1,6 +1,5 @@
 <project xmlns="http://maven.apache.org/POM/4.0.0" xmlns:xsi="http://www.w3.org/2001/XMLSchema-instance" xsi:schemaLocation="http://maven.apache.org/POM/4.0.0 http://maven.apache.org/xsd/maven-4.0.0.xsd">
 
-<<<<<<< HEAD
     <modelVersion>4.0.0</modelVersion>
 
     <name>wcomponents-test-lib</name>
@@ -9,7 +8,7 @@
     <parent>
         <groupId>com.github.bordertech.wcomponents</groupId>
         <artifactId>wcomponents-parent</artifactId>
-        <version>1.2.0-SNAPSHOT</version>
+        <version>1.2.1-SNAPSHOT</version>
         <relativePath>../pom.xml</relativePath>
     </parent>
 
@@ -83,83 +82,5 @@
         </dependency>
 
     </dependencies>
-=======
-	<modelVersion>4.0.0</modelVersion>
-
-	<name>wcomponents-test-lib</name>
-	<artifactId>wcomponents-test-lib</artifactId>
-
-	<parent>
-		<groupId>com.github.bordertech.wcomponents</groupId>
-		<artifactId>wcomponents-parent</artifactId>
-		<version>1.2.1-SNAPSHOT</version>
-		<relativePath>../pom.xml</relativePath>
-	</parent>
-
-	<packaging>jar</packaging>
-
-	<properties>
-		<wc.qa.skip>false</wc.qa.skip>
-	</properties>
-
-	<build>
-		<resources>
-			<resource>
-				<directory>src/main/resources</directory>
-				<filtering>true</filtering>
-				<includes>
-					<include>wcomponents-test-lib-version.properties</include>
-				</includes>
-			</resource>
-			<resource>
-				<directory>src/main/resources</directory>
-				<filtering>false</filtering>
-				<excludes>
-					<exclude>wcomponents-test-lib-version.properties</exclude>
-				</excludes>
-			</resource>
-		</resources>
-
-	</build>
-
-	<dependencies>
-		<dependency>
-			<groupId>com.github.bordertech.wcomponents</groupId>
-			<artifactId>wcomponents-core</artifactId>
-			<version>${project.version}</version>
-		</dependency>
-
-		<dependency>
-			<groupId>com.github.bordertech.wcomponents</groupId>
-			<artifactId>wcomponents-lde</artifactId>
-			<version>${project.version}</version>
-		</dependency>
-
-		<dependency>
-			<groupId>org.seleniumhq.selenium</groupId>
-			<artifactId>selenium-java</artifactId>
-			<version>2.20.0</version>
-		</dependency>
-
-		<dependency>
-			<groupId>org.eclipse.jetty</groupId>
-			<artifactId>jetty-server</artifactId>
-			<version>${jetty.version}</version>
-		</dependency>
-
-		<dependency>
-			<groupId>xmlunit</groupId>
-			<artifactId>xmlunit</artifactId>
-			<version>1.1</version>
-		</dependency>
-
-		<dependency>
-			<groupId>junit</groupId>
-			<artifactId>junit</artifactId>
-			<scope>compile</scope>
-		</dependency>
-
-	</dependencies>
->>>>>>> c6761f83
 
 </project>