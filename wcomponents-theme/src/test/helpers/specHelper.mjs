import "global-jsdom/register";
import path from "path";
import fs from "fs";

<<<<<<< HEAD
beforeAll(() => {
		return import("wc/i18n/i18n.mjs").then(mod => {
			const i18n = mod.default;
			const url = new URL(import.meta.url);
			if (url.protocol === "file:") {
				return import("i18next-fs-backend").then(({ default: Backend }) => {
					return i18n.initialize({
						backend: Backend,
						options: {
							fallbackLng: "en",
							backend: {
								loadPath: 'src/test/resource/translation/{{lng}}.json'
							}
						}
					}).then(() => {
						return i18n.translate('');
					});
				});
=======
let rdf;
function fudgeDimensions() {
	// Allows you to set style on an element and have it report an offset dimension
	Object.defineProperties(window.HTMLElement.prototype, {
		offsetLeft: {
			get () { return parseFloat(this.style.marginLeft) || 0 }
		},
		offsetTop: {
			get () { return parseFloat(this.style.marginTop) || 0 }
		},
		offsetHeight: {
			get () { return parseFloat(this.style.height) || 0 }
		},
		offsetWidth: {
			get () { return parseFloat(this.style.width) || 0 }
		}
	});
}

function mockAriaRdf() {
	// @ts-ignore
	return import("jasmine-ajax").then(() => {
		jasmine.Ajax.install();
		jasmine.Ajax.stubRequest(/.*\/aria-1.rdf/).andReturn({
			status: 200,
			statusText: 'HTTP/1.1 200 OK',
			contentType: 'text/xml;charset=UTF-8',
			get responseText() {
				if (!rdf) {
					const rdfPath = path.resolve(import.meta.url.replace("file://", ""), "../../../main/resource/aria-1.rdf");
					console.log("Mock response with:", rdfPath);
					rdf = fs.readFileSync(rdfPath, "utf8");
				}
				return rdf;
>>>>>>> d8e3fb93
			}
		});
	});
}

function mocki18n() {
	return import("wc/i18n/i18n.mjs").then(mod => {
		const i18n = mod.default;
		const url = new URL(import.meta.url);
		if (url.protocol === "file:") {
			return import("i18next-fs-backend").then(({ default: Backend }) => {
				return i18n.initialize({
					backend: Backend,
					options: {
						backend: {
							loadPath: 'src/test/resource/translation/{{lng}}.json'
						}
					}
				}).then(() => {
					return i18n.translate('');
				});
			});
		}
		return i18n.translate('');
	});
}

beforeAll(() => {
	fudgeDimensions();
	window["getJasmineRequireObj"] = global.getJasmineRequireObj = () => jasmine;  // some plugins need this, like jasmine-ajax
	return Promise.all([mocki18n(), mockAriaRdf()]);

});

beforeEach(() => {
	globalThis.document.documentElement.lang = "en";
});<|MERGE_RESOLUTION|>--- conflicted
+++ resolved
@@ -2,26 +2,6 @@
 import path from "path";
 import fs from "fs";
 
-<<<<<<< HEAD
-beforeAll(() => {
-		return import("wc/i18n/i18n.mjs").then(mod => {
-			const i18n = mod.default;
-			const url = new URL(import.meta.url);
-			if (url.protocol === "file:") {
-				return import("i18next-fs-backend").then(({ default: Backend }) => {
-					return i18n.initialize({
-						backend: Backend,
-						options: {
-							fallbackLng: "en",
-							backend: {
-								loadPath: 'src/test/resource/translation/{{lng}}.json'
-							}
-						}
-					}).then(() => {
-						return i18n.translate('');
-					});
-				});
-=======
 let rdf;
 function fudgeDimensions() {
 	// Allows you to set style on an element and have it report an offset dimension
@@ -56,7 +36,6 @@
 					rdf = fs.readFileSync(rdfPath, "utf8");
 				}
 				return rdf;
->>>>>>> d8e3fb93
 			}
 		});
 	});
