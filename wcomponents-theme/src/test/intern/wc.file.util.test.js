define(["intern!object", "intern/chai!assert", "intern/resources/test.utils!"],
	function (registerSuite, assert, testutils) {
		"use strict";
		var fileUtil,
			wcconfig;
		registerSuite({
			name: "wc/file/util",
			setup: function () {
				return testutils.setupHelper(["wc/file/util", "wc/config"], function (util, config) {
					fileUtil = util;
					wcconfig = config;
				});
			},
			testBlobToFile: function () {
				var expectedMime = "text/plain",
					expectedFile = "test.file",
					content = "This is my blob content",
					blob = new Blob([content], {type: expectedMime}),
					file = fileUtil.blobToFile(blob, {
						name: expectedFile
					});
				assert.strictEqual(file.name, expectedFile);
				assert.strictEqual(file.type, expectedMime);
				assert.strictEqual(file.size, content.length);
				// https://developer.mozilla.org/en-US/docs/Web/API/File#Properties
				assert.isDefined(file.lastModified, "Check this is a file (not a blob).");
				assert.strictEqual(file.lastModified, file.lastModifiedDate.getTime());
				return new Promise(function (win) {
					var fileReader = new FileReader();
					fileReader.onload = function () {
						try {
							assert.strictEqual(fileReader.result, content);
							assert.notStrictEqual(fileReader.result, "content");
						} finally {
							win();
						}
					};
					fileReader.readAsText(file);
				});
			},
			testBlobToFileOptionalConfig: function () {
				var expectedMime = "text/csv",
					content = "This, is, my, blob, content",
					blob = new Blob([content], {type: expectedMime}),
					file = fileUtil.blobToFile(blob);
				assert.isTrue(file.name.indexOf("uid") === 0);
				assert.isTrue(!!(file.name.match(/csv$/)));
			},
			testDataURItoBlob: function () {
				var expectedText = "hello world\u00DC",
					expectedMime = "text/plain",
					dataurl = "data:" + expectedMime + ";base64," + b64EncodeUnicode(expectedText),
					blob;
				// https://developer.mozilla.org/en-US/docs/Web/API/WindowBase64/Base64_encoding_and_decoding#The_Unicode_Problem
				function b64EncodeUnicode(str) {
					// first we use encodeURIComponent to get percent-encoded UTF-8,
					// then we convert the percent encodings into raw bytes which
					// can be fed into btoa.
					return btoa(encodeURIComponent(str).replace(/%([0-9A-F]{2})/g,
					function toSolidBytes(match, p1) {
						return String.fromCharCode("0x" + p1);
					}));
				}
				blob = fileUtil.dataURItoBlob(dataurl);
				assert.strictEqual(blob.type, expectedMime);
				// each char maybe more than 1 byte in length, so blob size in bytes could be greater than or equal to it's content
				assert.isAtLeast(blob.size, expectedText.length);
				// https://developer.mozilla.org/en-US/docs/Web/API/Blob#Properties
				assert.isUndefined(blob.lastModified, "Check this is a blob (not a file).");
				function readFile(file) {
					return new Promise(function (win) {
						var fileReader = new FileReader();
						fileReader.onload = function (e) {
							win(e.target.result);
						};
						fileReader.readAsText(file);
					});
				}
				return readFile(blob).then(function (result) {
					assert.strictEqual(result, expectedText);
					assert.notStrictEqual(result, "expectedText");
				});
			},
			testFixFileExtensionCustomMime: function () {
				var expectMime = "application/json",
					blob = {hello: "world"},
					expectedFile = "jsonfile",
					expectedExt = "json",
					file;
				try {
					// Register custom mimetypes, this will override default mimetypes
					wcconfig.set({
						"application/json": ["json"]
					}, "wc/file/customMimeToExt");
					// verify default overridden
					assert.isUndefined(fileUtil.getMimeToExtMap()["text/plain"]);
					file = new Blob([JSON.stringify(blob)], {type: expectMime});
					file.name = expectedFile;
					fileUtil.fixFileExtension(file);
					assert.strictEqual(file.name, expectedFile + "." + expectedExt);
				} finally {
					// reset to mimetypes to default
					wcconfig.set(null, "wc/file/customMimeToExt");
				}
			},
			testFixFileExtensionMultipleExt: function () {
				var expectMime = "text/plain",
					file = new Blob(["Text file content"], {type: expectMime}),
					expectedExt = fileUtil.getMimeToExtMap()[expectMime][0],
					actualExt;
				file.name = "testfile.jpg";
				// verify default exists
				assert.isDefined(fileUtil.getMimeToExtMap()["text/plain"]);
				fileUtil.fixFileExtension(file);
				actualExt = file.name.split(".");
				assert.strictEqual(actualExt[2], expectedExt);
			},
			testFixFileExtensionCorrectName: function () {
				var expectMime = "text/plain",
					file = new Blob(["Text file correct extenstion"], {type: expectMime}),
					expectedExt = fileUtil.getMimeToExtMap()[expectMime][0],
					actualExt;
				file.name = "testfile." + expectedExt;
				fileUtil.fixFileExtension(file);
				actualExt = file.name.split(".");
				assert.strictEqual(actualExt[1], expectedExt);

				expectedExt = fileUtil.getMimeToExtMap()[expectMime][4];
				file.name = "testfile." + expectedExt;
				fileUtil.fixFileExtension(file);
				actualExt = file.name.split(".");
				assert.strictEqual(actualExt[1], expectedExt);
			},
			testFixFileExtensionUnknownMime: function () {
				var expectMime = "application/x-csh",
					file = new Blob(["Unknown mime type in mime map"], {type: expectMime}),
					expectedExt = "csh",
					actualExt;
				file.name = "testfile." + expectedExt;
				fileUtil.fixFileExtension(file);
				actualExt = file.name.split(".");
				assert.strictEqual(actualExt[1], expectedExt);
			},
			testFixFileExtensionUnknownMimeReturnVal: function () {
				var expectMime = "application/x-csh",
					file = new Blob(["Unknown mime type in mime map"], {type: expectMime}),
					expectedExt = "csh",
					actualExt;
				file.name = "testfile." + expectedExt;
<<<<<<< HEAD
				file = fileUtil.fixFileExtension(file);
=======
				fileUtil.fixFileExtension(file);
>>>>>>> 991cc565
				actualExt = file.name.split(".");
				assert.strictEqual(actualExt[1], expectedExt);
			}
		});
	});<|MERGE_RESOLUTION|>--- conflicted
+++ resolved
@@ -147,11 +147,7 @@
 					expectedExt = "csh",
 					actualExt;
 				file.name = "testfile." + expectedExt;
-<<<<<<< HEAD
-				file = fileUtil.fixFileExtension(file);
-=======
 				fileUtil.fixFileExtension(file);
->>>>>>> 991cc565
 				actualExt = file.name.split(".");
 				assert.strictEqual(actualExt[1], expectedExt);
 			}
