--- conflicted
+++ resolved
@@ -15,11 +15,7 @@
 		 * @returns {Number} NodeFilter.FILTER_ACCEPT if the node is hidden (and can therefore be removed).
 		 */
 		function treeWalkerFilter(element) {
-<<<<<<< HEAD
-			if (shed.isDisabled(element) || shed.isHidden(element, false, true)) {
-=======
 			if (shed.isHidden(element, false, true)) {
->>>>>>> 268a18ef
 				return NodeFilter.FILTER_ACCEPT;
 			}
 
