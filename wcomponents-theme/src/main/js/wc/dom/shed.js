/**
 * Module for managing some custom faux-events: showing and hiding; enabling and disabling; selecting and deselecting;
 * expanding and collapsing; and making mandatory or optional.
 *
 * <p><strong>S</strong>how<br />
 * <strong>H</strong>ide<br />
 * <strong>E</strong>nable<br />
 * <strong>D</strong>isable<br />
 * 	and now:<br />
 * <strong>D</strong>eselect<br />
 * <strong>S</strong>elect<br />
 * <strong>E</strong>xpand<br />
 * <strong>C</strong>ollpase<br />
 * <strong>M</strong>andate<br />
 * <strong>O</strong>ptional<br />
 * <strong>R</strong>ead only (currently only as a test isReadOnly, not as a set/unset)</p>
 *
 * <p>Encapsulates factors such as:</p>
 * <ul><li>what css class/es to use to show and hide DOM elements</li>
 * <li>what attributes / properties to use to: disable DOM elements; select DOM elements</li>
 * <li>what additional attributes to set (such as aria attributes)</li>
 * <li>publishing the fact that a DOM element has been shown/hidden, de/deselected, and/or
 * enabled/disabled.</li></ul>
 *
 * @module
 * @requires module:wc/Observer
 * @requires module:wc/dom/aria
 * @requires module:wc/dom/impliedARIA
 * @requires module:wc/dom/classList
 * @requires module:wc/dom/disabledLink
 * @requires module:wc/dom/tag
 * @requires module:wc/dom/Widget
 * @requires module:wc/dom/getLabelsForElement
 * @requires module:wc/dom/role
 * @requires module:wc/dom/getStyle
 * @requires module:wc/dom/getBox
 *
 * @todo re-order code, document private methods.
 */
define(["wc/Observer",
		"wc/dom/aria",
		"wc/dom/impliedARIA",
		"wc/dom/classList",
		"wc/dom/disabledLink",
		"wc/dom/tag",
		"wc/dom/Widget",
		"wc/dom/getLabelsForElement",
		"wc/dom/role",
		"wc/dom/getStyle"],
	/** @param Observer @param aria @param impliedAria @param classList @param disabledLink @param tag @param Widget @param getLabelsForElement @param $role @param getStyle @ignore */
	function(Observer, aria, impliedAria, classList, disabledLink, tag, Widget, getLabelsForElement, $role, getStyle) {
		"use strict";

		/**
		 * @constructor
		 * @alias module:wc/dom/shed~Shed
		 * @private
		 */
		function Shed() {
			var observer,
				/** @var {module:wc/dom/shed~actions} @private */
				actions = {
					SHOW: "show",
					HIDE: "hide",
					ENABLE: "enable",
					DISABLE: "disable",
					DESELECT: "deselect",
					SELECT: "select",
					MIX: "mix",
					EXPAND: "expand",
					COLLAPSE: "collapse",
					MANDATORY: "mandatory",
					OPTIONAL: "optional"},
				ARIA_STATE = {"expanded": "aria-expanded",
							"readonly": "aria-readonly"},
				NATIVE_STATE = {},
				ANY_SEL_STATE = "any",
				SELECT_WD,
				DISABLED = "disabled",
				HIDDEN = "hidden",
				REQUIRED = "required",
				CHECKED = "checked",
				SELECTED = "selected",
				CLASS_REQUIRED = "wc_req",
				OPEN = "open",
				useChildren;

			ARIA_STATE[DISABLED] = "aria-disabled";
			ARIA_STATE[REQUIRED] = "aria-required";
			ARIA_STATE[SELECTED] = ["aria-selected",
									"aria-checked",
									"aria-pressed"];
			NATIVE_STATE[REQUIRED] = "required";
			NATIVE_STATE[DISABLED] = "disabled";


			function disabledMandatoryHelper(element, STATE, reverse) {
				var _nativeState = NATIVE_STATE[STATE],
					_ariaState = ARIA_STATE[STATE],
					nativeSupported = impliedAria.supportsNativeState(element, STATE),
					role = $role.get(element, true),
					supported,
					ariaSupported,
					func;

				if (role) {
					supported = aria.getSupported(role);
					ariaSupported = (supported && supported[_ariaState]);
				}

				if (ariaSupported || nativeSupported) {
					if (reverse) {
						element.removeAttribute(_nativeState);
						element.removeAttribute(_ariaState);
					}
					else if (nativeSupported) {
						element.setAttribute(_nativeState, _nativeState);
					}
					else if (ariaSupported) {
						element.setAttribute(_ariaState, "true");
					}
					if (STATE === DISABLED) {
						/*
						* READ THIS CAREFULLY
						* when we disable an element using aria-disabled we have to set an explicit
						* tabIndex of -1. The ONLY other explicit tabIndices we ever set is 0 for
						* elements which are not natively focusable. So what we are going to do here
						* is the following:
						* * IF !reverse set it to -1
						* * else
						* 	* If element has a role set tabIndex to 0
						* 	* otherwise remove the tabIndex
						* This will result in the possibility of a natively focusable element getting an
						* explicit tabIndex of 0 but this has no real impact and is quicker than attempting
						* to work out if the element is natively focusable
						* Note: Assumes nobody else is mucking around with tabIndex
						*/
						if (element.hasAttribute("tabIndex")) {
							if (!reverse) {
								element.tabIndex = -1;
							}
							else if ($role.get(element)) {
								element.tabIndex = 0;
							}
							else {
								element.removeAttribute("tabIndex");
							}
						}
					}
				}
				/* Special case for FIELDSETS (again) if they are being made mandatory/optional because they support
				 * neither required nor aria-required.
				 *
				 * NOTE: do the native/aria stuff first because the fieldset may have a role. */
				else if (STATE === REQUIRED && element.tagName === tag.FIELDSET) {
					func = reverse ? "remove" : "add";
					classList[func](element, CLASS_REQUIRED);
				}
				else {
					applyStateToChildren(element, STATE, reverse);
				}
			}

			/*
			 * Helper for disabledMandatoryHelper.
			 * @private
			 * @function
			 */
			function applyStateToChildren(element, STATE, reverse) {
				var kids, i, len, func;
				// cannot set state on the target but may be able to set it on its children. So we go into child tree until we find something to which we can apply the STATE change.
				if (useChildren || (useChildren !== false && (useChildren = !!element.children))) {
					kids = element.children;  // FF 3.5, Safari and IE
				}
				else {
					kids = element.childNodes;
				}
				if (kids && kids.length) {
					if (STATE === REQUIRED) {
						func = reverse ? actions.OPTIONAL : actions.MANDATORY;
					}
					else {
						func = reverse ? actions.ENABLE : actions.DISABLE;
					}
				}

				for (i = 0, len = kids.length; i < len; i++) {
					if (useChildren || kids[i].nodeType === Node.ELEMENT_NODE) {
						// don't try disabling text nodes, comments etc
						instance[func](kids[i]);
					}
				}
			}

			/*
			 * helper for determining if an element show be expanded using the OPEN attribute
			 * rather than the HIDDEN attribute
			 */
			function expandWithOpen(element) {
				return element.tagName === tag.DETAILS;
			}

			/**
			 * Allows you to query and or set the native "selected state" of a DOM element.
			 *
			 * @function
			 * @private
			 * @param {Element} element The element to be manipulated.
			 * @param {boolean} [value] true if the item is to be selected, explicitly false if it is to be deselcted if
			 *    neither true nor false then the selected state will not be modified at all
			 * @param {boolean} [mix] If true then the checkbox will be set to "indeterminate". Only relevant when all
			 * the following are true:
			 *
			 *  * element is a checkbox (or has checkbox role); and
			 *  * value is false.
			 *
			 * @returns {?(Boolean|int)} A property of {@link module:wc/dom/shed.state} or null if it does not
			 *     natively support a selected state. Note that that mixed (indeterminate) and checked is ignored.
			 */
			function getSetNativeSelected(element, value, mix) {
				var result = false, attribute, selectElement;

				if (impliedAria.supportsNativeState(element, CHECKED)) {
					attribute = CHECKED;
				}
				else if (impliedAria.supportsNativeState(element, SELECTED)) {
					attribute = SELECTED;
				}
				if (attribute) {
					if (value === true) {
						element.setAttribute(attribute, attribute);
						element[attribute] = true;
					}
					else if (value === false) {
						element[attribute] = false;
						element.removeAttribute(attribute);
						if (attribute === CHECKED) {
							element.indeterminate = !!mix;
						}
						/*
						 * This is for a well known browser which takes an interesting direction when
						 * attempting to unset the checked attribute. SO DON'T REMOVE IT!
						 */
						if (element[attribute]) {
							if (attribute === SELECTED) {
								// this is the case in IE when in a single select (NOT in a multi)
								SELECT_WD = SELECT_WD || new Widget("select");
								selectElement = SELECT_WD.findAncestor(element);
								selectElement.selectedIndex = 0;  // this is the default in other browsers
							}
							else if (attribute === CHECKED) {  // this appears to be fixed in IE8 so I moved it to the second test
								element.checked = false;
								element[attribute] = false;
								// delete element[attribute];  // don't do this, it breaks webkit
							}
						}
					}
					if (element.indeterminate) {
						result = instance.state.MIXED;
					}
					else {
						result = element[attribute] ? true : false;
					}
				}
				return result;
			}

			function hasAncestorInState(node, state, stopAt) {
				var result = false,
					parent = node,
					_stopAt = stopAt || document.body;
				while ((parent = parent.parentNode) && parent.nodeType === Node.ELEMENT_NODE && parent.tagName.toUpperCase() !== _stopAt.tagName.toUpperCase()) {
					if (instance[state](parent)) {
						result = true;
						break;
					}
				}
				return result;
			}

			/**
			 * Sets or clears an attribute on an element.
			 *
			 * @function
			 * @private
			 * @param {Element} element The element on which to set or clear the attribute.
			 * @param {string} attribute The name of the attribute to set or clear.
			 * @param {Object} value The value to set or any falsey value except false or zero to remove the attribute.
			 * If the value is not a string .toString will be called on it when the attribute is being set.
			 */
			function setMyAttribute(element, attribute, value) {
				if (element) {
					if (value || value === false || value === 0) {
						element.setAttribute(attribute, value.toString());
					}
					else {
						element.removeAttribute(attribute);
					}
				}
			}

			/*
			 * helper for determining if an element show be shown using the OPEN attribute
			 * rather than the HIDDEN attribute
			 */
			function showWithOpen(element) {
				return element.tagName === tag.DIALOG;
			}

			/**
			 * Helper to set various states.
			 *
			 * @function
			 * @private
			 * @param {Element} element The element which we will act on.
			 * @param {String} attribute The attribute to set on the element.
			 * @param {Variant} [action] The value of the attribute to set.
			 */
			function shedHelper(element, attribute, action) {
				var labels, i;

				if (showWithOpen(element)) {
					attribute = OPEN;
					action = action ? null : OPEN;
				}
				setMyAttribute(element, attribute, action);
				if (element.form) {
					labels = getLabelsForElement(element, true);
					if ((i = labels.length)) {
						while (i--) {
							setMyAttribute(labels[i], attribute, action);
						}
					}
				}
			}

			/**
			 * <p>Manages the "select", "deselect" and "mix" methods.</p>
			 * <p><strong>NOTE:</strong> The "mixed" (or "indeterminate") state only applies to checkboxes. A checkbox
			 * in "mixed" state actually means different things for native checkboxes and aria-checkboxes:</p>
			 * <ul>
			 *    <li>Aria-checkboxes have one mixed state: "mixed" which is equivalent to "unchecked" for all intents and
			 *        purposes.</li>
			 *    <li>Native checkboxes have two mixed states: "mixed + checked" and "mixed + unchecked". In this case mixed
			 *    does not tell us anything about the state of the checkbox as it will be reported to the server. For
			 *    the purpose of this class we ignore "mixed + checked", this is simply interpreted as "checked".</li></ul>
			 *
			 * @function
			 * @private
			 * @param {(Boolean|int)} action A property of {@link module:wc/dom/shed.state} SELECTED, DESELECTED or MIXED.
			 * @param {Element} element The element to which we apply the state.
			 */
			function selectHelper(action, element) {
				var preferred, i, len,
					supported,
					role = $role.get(element, true),
					mixed = (action === instance.state.MIXED);

				if (role && !(impliedAria.supportsNativeState(element, ANY_SEL_STATE))) {
					supported = aria.getSupported(role);
					// If there is a required attribute use that one
					preferred = ARIA_STATE[SELECTED].filter(function(attr) {
						return supported[attr] === aria.REQUIRED;
					});
					if (!preferred.length) {
						// If there is a supported attribute which is SET then use that one
						preferred = ARIA_STATE[SELECTED].filter(function(attr) {
							return (supported[attr] === aria.SUPPORTED && element.getAttribute(attr) !== null);
						});
						if (!preferred.length) {
							// Otherwise get a list of supported "select" attributes
							preferred = ARIA_STATE[SELECTED].filter(function(attr) {
								return supported[attr] === aria.SUPPORTED;
							});
						}
					}
					len = Math.min(preferred.length, 1);  // we only want to use the first attribute we found above
					for (i = 0; i < len; i++) {
						shedHelper(element, preferred[i], mixed ? "mixed" : action);
					}
				}
				else {
					getSetNativeSelected(element, !!action, mixed);
				}
			}

			/**
			 * Tests if this element has an attribute which matches the provided value.
			 *
			 * @function
			 * @private
			 * @param {Element} element The element to test.
			 * @param {string} attribute The name of the attribute to check.
			 * @param {Object} value The value to check.
			 * @returns {(null|boolean)} true if the element has the attribute and the value matches;
			 *    false if the element has the attribute and the value does not match; or
			 *    null if the element does not have the attribute at all
			 */
			function isThisMyAttribute(element, attribute, value) {
				var result = element.getAttribute(attribute);
				if (result !== null) {
					result = (value.toString() === result);
				}
				return result;
			}


			/** @var {module:wc/dom/shed~actions} module:wc/dom/shed.actions An object map used to indicate the various events managed and published by shed. */
			this.actions = actions;

			/**
			 * Show an element in the UI.
			 *
			 * @function module:wc/dom/shed.show
			 * @param {Element} element The element to show.
			 * @param {Boolean} [quiet] If true then do not publish this show event.
			 */
			this[actions.SHOW] = function (element, quiet) {
				shedHelper(element, HIDDEN, null);
				if (!quiet) {
					instance.publish(element, actions.SHOW);
				}
			};

			/**
			 * Hide an element in the UI.
			 *
			 * @function module:wc/dom/shed.hide
			 * @param {Element} element The element to hide.
			 * @param {Boolean} [quiet] If true then do not publish this hide event.
			 */
			this[actions.HIDE] = function (element, quiet) {
				shedHelper(element, HIDDEN, HIDDEN);
				if (!quiet) {
					instance.publish(element, actions.HIDE);
				}
			};

			/**
			 * Enable an element in the UI.
			 *
			 * @function module:wc/dom/shed.enable
			 * @param {Element} element The element to enable.
			 * @param {Boolean} [quiet] If true then do not publish this enable event.
			 */
			this[actions.ENABLE] = function (element, quiet) {
				disabledMandatoryHelper(element, NATIVE_STATE[DISABLED], true);
				if (!quiet) {
					instance.publish(element, actions.ENABLE);
				}
			};

			/**
			 * Attempt to disable an element using either its native disabled attribute if this is supported or, if it
			 * has a role (or implied role) the aria-disabled attribute. If disabled is able to be set then we
			 * optionally publish this.
			 *
			 * @function module:wc/dom/shed.disable
			 * @param {Element} element The element to disable.
			 * @param {Boolean} [quiet] If true then do not publish this disable event.
			 */
			this[actions.DISABLE] = function (element, quiet) {
				disabledMandatoryHelper(element, NATIVE_STATE[DISABLED], false);
				if (!quiet) {
					instance.publish(element, actions.DISABLE);
				}
			};

			/**
			 * Deselect a selectable element in the UI. This is generally done on WAI-ARIA roled widgets rather than
			 * natively selectable elements but that is not a requirement.
			 *
			 * @function module:wc/dom/shed.deselect
			 * @param {Element} element The element to deselect.
			 * @param {Boolean} [quiet] If true then do not publish this deselect event.
			 */
			this[actions.DESELECT] = function (element, quiet) {
				selectHelper(instance.state.DESELECTED, element);
				if (!quiet) {
					instance.publish(element, actions.DESELECT);
				}
			};

			/**
			 * Select a selectable element in the UI. This is generally done on WAI-ARIA roled widgets rather than
			 * natively selectable elements but that is not a requirement.
			 *
			 * @function module:wc/dom/shed.select
			 * @param {Element} element The element to select.
			 * @param {Boolean} [quiet] If true then do not publish this select event.
			 */
			this[actions.SELECT] = function (element, quiet) {
				selectHelper(instance.state.SELECTED, element);
				if (!quiet) {
					instance.publish(element, actions.SELECT);
				}
			};

			/**
			 * Set a selectable element's selected state to indeterminate.
			 *
			 * @function module:wc/dom/shed.mix
			 * @param {Element} element The element to set to indeterminate.
			 * @param {Boolean} [quiet] If true then do not publish this event.
			 */
			this[actions.MIX] = function (element) {
				selectHelper(instance.state.MIXED, element);
				instance.publish(element, actions.MIX);
			};

			/**
			 * Expand an element in the UI.
			 *
			 * @function module:wc/dom/shed.expand
			 * @param {Element} element The element to expand.
			 * @param {Boolean} [quiet] If true then do not publish this event.
			 */
			this[actions.EXPAND] = function (element, quiet) {
				if (expandWithOpen(element)) {
					setMyAttribute(element, OPEN, OPEN);
				}
				else {
					setMyAttribute(element, ARIA_STATE.expanded, true);
				}
				if (!quiet) {
					instance.publish(element, actions.EXPAND);
				}
			};

			/**
			 * Collapse an element in the UI.
			 *
			 * @function module:wc/dom/shed.collapse
			 * @param {Element} element The element to collapse.
			 * @param {Boolean} [quiet] If true then do not publish this event.
			 */
			this[actions.COLLAPSE] = function (element, quiet) {
				if (expandWithOpen(element)) {
					setMyAttribute(element, OPEN, null);
				}
				else {
					setMyAttribute(element, ARIA_STATE.expanded, false);
				}
				if (!quiet) {
					instance.publish(element, actions.COLLAPSE);
				}
			};

			/**
			 * Set an element to be mandatory.
			 *
			 * @function module:wc/dom/shed.mandatory
			 * @param {Element} element The element to make mandatory.
			 * @param {Boolean} [quiet] If true then do not publish this event.
			 */
			this[actions.MANDATORY] = function (element, quiet) {
				disabledMandatoryHelper(element, REQUIRED, false);
				if (!quiet) {
					instance.publish(element, actions.MANDATORY);
				}
			};

			/**
			 * Set an element to be optional.
			 *
			 * @function module:wc/dom/shed.optional
			 * @param {Element} element The element to make optional.
			 * @param {Boolean} [quiet] If true then do not publish this event.
			 */
			this[actions.OPTIONAL] = function (element, quiet) {
				disabledMandatoryHelper(element, REQUIRED, true);
				if (!quiet) {
					instance.publish(element, actions.OPTIONAL);
				}
			};

			/**
			 * Determine if an element has an ancestor which is disabled.
			 *
			 * @function module:wc/dom/shed.hasDisabledAncestor
			 * @param {Element} node The element to test
			 * @param {String} [stopAt] a tag name which defines where we stop looking. If not defined we stop at BODY.
			 * @returns {Boolean} true if the element has a disabled ancestor.
			 */
			this.hasDisabledAncestor = function(node, stopAt) {
				return hasAncestorInState(node, "isDisabled", stopAt);
			};

			/**
			 * Determine if the element is disabled.
			 *
			 * @function module:wc/dom/shed.isDisabled
			 * @param {Element} element The element to test.
			 * @returns {boolean} true if the element is disabled.
			 */
			this.isDisabled = function (element) {
				return element.hasAttribute(DISABLED) || element.getAttribute(ARIA_STATE[DISABLED]) === "true";
			};

			/**
			 * Determine if the element is in an expanded state.
			 *
			 * @function module:wc/dom/shed.isExpanded
			 * @param {Element} element The element to test.
			 * @returns {boolean} true if the element is expanded.
			 */
			this.isExpanded = function (element) {
				var result = false;
				if (expandWithOpen(element)) {
					result = element.hasAttribute(OPEN);
				}
				else {
					result = !!isThisMyAttribute(element, ARIA_STATE.expanded, true);
				}
				return result;
			};

			/**
			 * Determine if the element is hidden in accordance with the way shed hides things.
			 *
			 * @function module:wc/dom/shed.isHidden
			 * @param {Element} element The element to test.
			 * @param {boolean} [onlyHiddenAttribute] if true base test only on the existance of the hidden attribute.
			 *   This should only ever be used internally by toggle or for components which can _only_ be hidden by
			 *   attribute (e.g. dialog with open attribute).
			 * @param {boolean} [ignoreOffset] if truthy and onlyHiddenAttribute is falsey then do not use an offset size test. This is necessary if,
			 *   for example, the element being tested is not in the DOM.
			 * @returns {boolean} true if the element is hidden.
			 */
			this.isHidden = function (element, onlyHiddenAttribute, ignoreOffset) {
				var result, _el;
				if (showWithOpen(element)) {
					result = !element.hasAttribute(OPEN);
				}
				else {
					result = element.hasAttribute(HIDDEN);
				}
				if (onlyHiddenAttribute || result) {
					return result;
				}
				// troublesome stuff inside hidden stuff.
				_el = element;
				if (element.nodeType !== Node.ELEMENT_NODE) {
					if (element.nodeType === Node.TEXT_NODE) {
						if (!element.parentNode) {
							return false;
						}
						_el = element.parentNode;
					}
					// why are we testing a document or documentFragment?
					return false;
				}
				if (getStyle(_el, "visibility", false, true) === HIDDEN) {
					return true;
				}
				if (ignoreOffset) {
<<<<<<< HEAD
					if (classList.contains(_el, "wc_off") || getStyle(_el, "display", false, true) === "none") {
=======
					if (classList.contains(_el, "wc-off") || getStyle(_el, "display", false, true) === "none"
							|| getStyle(_el, "visibility", false, true) === "hidden") {
>>>>>>> 268a18ef
						return true;
					}
				}
				else if ( _el.parentNode && _el.offsetWidth === 0 && _el.offsetHeight === 0) {
					return true;
				}
				return false;
			};

			/**
			 * Determine if the element is marked as required.
			 *
			 * @function module:wc/dom/shed.isMandatory
			 * @param {Element} element The element to test.
			 * @returns {boolean} true if the element is required.
			 */
			this.isMandatory = function (element) {
				var result = false;

				if (element.getAttribute(NATIVE_STATE[REQUIRED]) || element.getAttribute(ARIA_STATE[REQUIRED]) === "true" ||
					(element.tagName === tag.FIELDSET && classList.contains(element, CLASS_REQUIRED))) {
					result = true;
				}
				return result;
			};

			/**
			 * Determine if the element is in a "read only" state.
			 *
			 * @function module:wc/dom/shed.isReadOnly
			 * @param {Element} element The element to test.
			 * @returns {boolean} true if the element is read only.
			 */
			this.isReadOnly = function (element) {
				return element.readOnly || !!isThisMyAttribute(element, ARIA_STATE.readonly, true);
			};

			/**
			 * Determine if an element supports selection either natively or via aria role.
			 * For example a radio button returns true, a text input returns false.
			 *
			 * @function module:wc/dom/shed.isSelectable
			 * @param {Element} element The element to test.
			 * @returns {boolean} true if the element is selectable.
			 */
			this.isSelectable = function (element) {
				var result = false, role, supported;
				if (impliedAria.supportsNativeState(element, ANY_SEL_STATE)) {
					result = true;
				}
				else {
					role = $role.get(element, true);
					if ((supported = aria.getSupported(role))) {
						supported = ARIA_STATE[SELECTED].filter(function(attr) {
							return (supported[attr] === aria.SUPPORTED || supported[attr] === aria.REQUIRED);
						});
						result = !!supported.length;
					}
				}
				return result;
			};

			/**
			 * Determine if an element is current selected. Selected means either:
			 *
			 * * the element has an aria role which supports any of the states in ARIA_STATE[SELECTED] and the correct
			 *   state attribute for that role is set to true.; OR
			 * * the element does not have an aria role which supports any of the states in ARIA_STATE[SELECTED]
			 *   but the element does have native support for a "selectable" attribute and that attribute is set
			 *
			 * @function module:wc/dom/shed.isSelected
			 * @param {Element} element The element to test.
			 * @returns {(Boolean|int)} A property of {@link module:wc/dom/shed.state} being:
			 *
			 *    * SELECTED (which equates to true) if this element is selected; or
			 *    * MIXED (which equates to false) if mixed; otherwise
			 *    * DESELECTED (which equates to false).
			 */
			this.isSelected = function (element) {
				var i,
					next,
					result = false,
					nextResult,
					level,
					supported,
					role = $role.get(element, true);
				if (role && !(impliedAria.supportsNativeState(element, ANY_SEL_STATE))) {
					supported = aria.getSupported(role);
					for (i = (ARIA_STATE[SELECTED].length - 1); i >= 0; i--) {
						next = ARIA_STATE[SELECTED][i];
						level = supported[next];
						if (level) {
							nextResult = isThisMyAttribute(element, next, true);
							if (nextResult !== null) {
								if (nextResult) {
									result = instance.state.SELECTED;
								}
								else if (isThisMyAttribute(element, next, "mixed")) {
									result = instance.state.MIXED;
								}
								else {
									result = instance.state.DESELECTED;
								}
								break;  // take the first one we find - there should not be more than one
							}
							else if (level === aria.REQUIRED) {
								throw new TypeError("Required ARIA attribute not found! " + next);
							}
						}
					}
				}
				else {
					result = getSetNativeSelected(element);
				}
				return result;
			};

			/**
			 * Notify all subscribers that an action was performed. Action will be the name of the public method called
			 * on this class.
			 *
			 * @function module:wc/dom/shed.publish
			 * @param {Element} element The element to test.
			 * @param {string} action One of {@link module:wc/dom/shed~actions}, e.g. "show" or "hide".
			 */
			this.publish = function(element, action) {
				if (observer) {
					observer.setFilter(action);
					observer.notify(element, action);
				}
			};

			/**
			 * Holds a map for indicating/getting the selected state of a component.
			 * @constant module:wc/dom/shed.state
			 * @type {Object}
			 * @property {Boolean} SELECTED  true,
			 * @property {Boolean} DESELECTED false,
			 * @property {int} MIXED: 0
			 */
			this.state = {
				SELECTED: true,
				DESELECTED: false,
				MIXED: 0
			};

			/**
			 * Be notified of an element being shown or hidden.
			 *
			 * @function module:wc/dom/shed.subscribe
			 * @param {string} type The action you want to be notified about (one of shed.actions)
			 * @param {Function} subscriber A callback function, will be passed the args: (element, action)
			 * @returns {?Function} The result of observer.subscribe
			 */
			this.subscribe = function (type, subscriber) {
				function _subscribe(_type, _subscriber) {
					return observer.subscribe(_subscriber, {group: _type});
				}

				if (!observer) {
					observer = new Observer();
					instance.subscribe = _subscribe;
				}
				return _subscribe(type, subscriber);
			};

			/**
			 * Toggles a state of an element.
			 *
			 * @function module:wc/dom/shed.toggle
			 * @param {Element} element The element to act on.
			 * @param {String} action The state to toggle, any one of {@link module:wc/dom/shed~actions}.
			 *   Note that the action passed just gives the "flavor" of the toggle. For example it does not matter
			 *   whether you pass SHOW or HIDE, they are equivalent for toggling. Note that tri-state checkboxes cycle
			 *   from mixed to UNCHECKED. This is specified here: {@link http://www.w3.org/TR/wai-aria-practices/#checkbox}
			 * @param {Boolean} [quiet] If true then do not publish.
			 */
			this.toggle = function (element, action, quiet) {
				var func;
				switch (action) {
					case actions.SHOW:
					case actions.HIDE:
						func = instance.isHidden(element, true) ? instance[actions.SHOW] : instance[actions.HIDE];
						break;
					case actions.ENABLE:
					case actions.DISABLE:
						func = instance.isDisabled(element) ? instance[actions.ENABLE] : instance[actions.DISABLE];
						break;
					case actions.DESELECT:
					case actions.SELECT:
						func = instance.isSelected(element) !== instance.state.DESELECTED ? instance[actions.DESELECT] : instance[actions.SELECT];
						break;
					case actions.EXPAND:
					case actions.COLLAPSE:
						func = instance.isExpanded(element) ? instance[actions.COLLAPSE] : instance[actions.EXPAND];
						break;
					default:
						throw new TypeError("Unknown action: " + action);
				}
				func(element, quiet);
			};

			/**
			 * Unsubscribe from a SHED action. Public for testing.
			 *
			 * @function module:wc/dom/shed._unsubscribe
			 * @param {String} type The action you want to unsubscribe from (one of shed.actions)
			 * @param {Function} subscriber The subscriber to unsubscribe.
			 * @returns {?Function} The result of {@link module:wc/Observer#subscribe}
			 * @ignore
			 */
			this._unsubscribe = function (type, subscriber) {
				var result;
				if (observer) {
					result = observer.unsubscribe(subscriber, type);
				}
				return result;
			};
		}

		var /** @alias module:wc/dom/shed */instance = new Shed();
		disabledLink.setDisabled(function(element) {
			return instance.isDisabled(element);
		});

		return instance;


		/**
		 * The actions supported by the module.
		 * @typedef {Object} module:wc/dom/shed~actions
		 * @property {String} SHOW "show"
		 * @property {String} HIDE "hide"
		 * @property {String} ENABLE "enable"
		 * @property {String} DISABLE "disable"
		 * @property {String} DESELECT "deselect"
		 * @property {String} SELECT "select"
		 * @property {String} MIX "mix"
		 * @property {String} EXPAND "expand"
		 * @property {String} COLLAPSE "collapse"
		 * @property {String} MANDATORY "mandatory"
		 * @property {String} OPTIONAL "optional"
		 */
	});
<|MERGE_RESOLUTION|>--- conflicted
+++ resolved
@@ -1,906 +1,902 @@
-/**
- * Module for managing some custom faux-events: showing and hiding; enabling and disabling; selecting and deselecting;
- * expanding and collapsing; and making mandatory or optional.
- *
- * <p><strong>S</strong>how<br />
- * <strong>H</strong>ide<br />
- * <strong>E</strong>nable<br />
- * <strong>D</strong>isable<br />
- * 	and now:<br />
- * <strong>D</strong>eselect<br />
- * <strong>S</strong>elect<br />
- * <strong>E</strong>xpand<br />
- * <strong>C</strong>ollpase<br />
- * <strong>M</strong>andate<br />
- * <strong>O</strong>ptional<br />
- * <strong>R</strong>ead only (currently only as a test isReadOnly, not as a set/unset)</p>
- *
- * <p>Encapsulates factors such as:</p>
- * <ul><li>what css class/es to use to show and hide DOM elements</li>
- * <li>what attributes / properties to use to: disable DOM elements; select DOM elements</li>
- * <li>what additional attributes to set (such as aria attributes)</li>
- * <li>publishing the fact that a DOM element has been shown/hidden, de/deselected, and/or
- * enabled/disabled.</li></ul>
- *
- * @module
- * @requires module:wc/Observer
- * @requires module:wc/dom/aria
- * @requires module:wc/dom/impliedARIA
- * @requires module:wc/dom/classList
- * @requires module:wc/dom/disabledLink
- * @requires module:wc/dom/tag
- * @requires module:wc/dom/Widget
- * @requires module:wc/dom/getLabelsForElement
- * @requires module:wc/dom/role
- * @requires module:wc/dom/getStyle
- * @requires module:wc/dom/getBox
- *
- * @todo re-order code, document private methods.
- */
-define(["wc/Observer",
-		"wc/dom/aria",
-		"wc/dom/impliedARIA",
-		"wc/dom/classList",
-		"wc/dom/disabledLink",
-		"wc/dom/tag",
-		"wc/dom/Widget",
-		"wc/dom/getLabelsForElement",
-		"wc/dom/role",
-		"wc/dom/getStyle"],
-	/** @param Observer @param aria @param impliedAria @param classList @param disabledLink @param tag @param Widget @param getLabelsForElement @param $role @param getStyle @ignore */
-	function(Observer, aria, impliedAria, classList, disabledLink, tag, Widget, getLabelsForElement, $role, getStyle) {
-		"use strict";
-
-		/**
-		 * @constructor
-		 * @alias module:wc/dom/shed~Shed
-		 * @private
-		 */
-		function Shed() {
-			var observer,
-				/** @var {module:wc/dom/shed~actions} @private */
-				actions = {
-					SHOW: "show",
-					HIDE: "hide",
-					ENABLE: "enable",
-					DISABLE: "disable",
-					DESELECT: "deselect",
-					SELECT: "select",
-					MIX: "mix",
-					EXPAND: "expand",
-					COLLAPSE: "collapse",
-					MANDATORY: "mandatory",
-					OPTIONAL: "optional"},
-				ARIA_STATE = {"expanded": "aria-expanded",
-							"readonly": "aria-readonly"},
-				NATIVE_STATE = {},
-				ANY_SEL_STATE = "any",
-				SELECT_WD,
-				DISABLED = "disabled",
-				HIDDEN = "hidden",
-				REQUIRED = "required",
-				CHECKED = "checked",
-				SELECTED = "selected",
-				CLASS_REQUIRED = "wc_req",
-				OPEN = "open",
-				useChildren;
-
-			ARIA_STATE[DISABLED] = "aria-disabled";
-			ARIA_STATE[REQUIRED] = "aria-required";
-			ARIA_STATE[SELECTED] = ["aria-selected",
-									"aria-checked",
-									"aria-pressed"];
-			NATIVE_STATE[REQUIRED] = "required";
-			NATIVE_STATE[DISABLED] = "disabled";
-
-
-			function disabledMandatoryHelper(element, STATE, reverse) {
-				var _nativeState = NATIVE_STATE[STATE],
-					_ariaState = ARIA_STATE[STATE],
-					nativeSupported = impliedAria.supportsNativeState(element, STATE),
-					role = $role.get(element, true),
-					supported,
-					ariaSupported,
-					func;
-
-				if (role) {
-					supported = aria.getSupported(role);
-					ariaSupported = (supported && supported[_ariaState]);
-				}
-
-				if (ariaSupported || nativeSupported) {
-					if (reverse) {
-						element.removeAttribute(_nativeState);
-						element.removeAttribute(_ariaState);
-					}
-					else if (nativeSupported) {
-						element.setAttribute(_nativeState, _nativeState);
-					}
-					else if (ariaSupported) {
-						element.setAttribute(_ariaState, "true");
-					}
-					if (STATE === DISABLED) {
-						/*
-						* READ THIS CAREFULLY
-						* when we disable an element using aria-disabled we have to set an explicit
-						* tabIndex of -1. The ONLY other explicit tabIndices we ever set is 0 for
-						* elements which are not natively focusable. So what we are going to do here
-						* is the following:
-						* * IF !reverse set it to -1
-						* * else
-						* 	* If element has a role set tabIndex to 0
-						* 	* otherwise remove the tabIndex
-						* This will result in the possibility of a natively focusable element getting an
-						* explicit tabIndex of 0 but this has no real impact and is quicker than attempting
-						* to work out if the element is natively focusable
-						* Note: Assumes nobody else is mucking around with tabIndex
-						*/
-						if (element.hasAttribute("tabIndex")) {
-							if (!reverse) {
-								element.tabIndex = -1;
-							}
-							else if ($role.get(element)) {
-								element.tabIndex = 0;
-							}
-							else {
-								element.removeAttribute("tabIndex");
-							}
-						}
-					}
-				}
-				/* Special case for FIELDSETS (again) if they are being made mandatory/optional because they support
-				 * neither required nor aria-required.
-				 *
-				 * NOTE: do the native/aria stuff first because the fieldset may have a role. */
-				else if (STATE === REQUIRED && element.tagName === tag.FIELDSET) {
-					func = reverse ? "remove" : "add";
-					classList[func](element, CLASS_REQUIRED);
-				}
-				else {
-					applyStateToChildren(element, STATE, reverse);
-				}
-			}
-
-			/*
-			 * Helper for disabledMandatoryHelper.
-			 * @private
-			 * @function
-			 */
-			function applyStateToChildren(element, STATE, reverse) {
-				var kids, i, len, func;
-				// cannot set state on the target but may be able to set it on its children. So we go into child tree until we find something to which we can apply the STATE change.
-				if (useChildren || (useChildren !== false && (useChildren = !!element.children))) {
-					kids = element.children;  // FF 3.5, Safari and IE
-				}
-				else {
-					kids = element.childNodes;
-				}
-				if (kids && kids.length) {
-					if (STATE === REQUIRED) {
-						func = reverse ? actions.OPTIONAL : actions.MANDATORY;
-					}
-					else {
-						func = reverse ? actions.ENABLE : actions.DISABLE;
-					}
-				}
-
-				for (i = 0, len = kids.length; i < len; i++) {
-					if (useChildren || kids[i].nodeType === Node.ELEMENT_NODE) {
-						// don't try disabling text nodes, comments etc
-						instance[func](kids[i]);
-					}
-				}
-			}
-
-			/*
-			 * helper for determining if an element show be expanded using the OPEN attribute
-			 * rather than the HIDDEN attribute
-			 */
-			function expandWithOpen(element) {
-				return element.tagName === tag.DETAILS;
-			}
-
-			/**
-			 * Allows you to query and or set the native "selected state" of a DOM element.
-			 *
-			 * @function
-			 * @private
-			 * @param {Element} element The element to be manipulated.
-			 * @param {boolean} [value] true if the item is to be selected, explicitly false if it is to be deselcted if
-			 *    neither true nor false then the selected state will not be modified at all
-			 * @param {boolean} [mix] If true then the checkbox will be set to "indeterminate". Only relevant when all
-			 * the following are true:
-			 *
-			 *  * element is a checkbox (or has checkbox role); and
-			 *  * value is false.
-			 *
-			 * @returns {?(Boolean|int)} A property of {@link module:wc/dom/shed.state} or null if it does not
-			 *     natively support a selected state. Note that that mixed (indeterminate) and checked is ignored.
-			 */
-			function getSetNativeSelected(element, value, mix) {
-				var result = false, attribute, selectElement;
-
-				if (impliedAria.supportsNativeState(element, CHECKED)) {
-					attribute = CHECKED;
-				}
-				else if (impliedAria.supportsNativeState(element, SELECTED)) {
-					attribute = SELECTED;
-				}
-				if (attribute) {
-					if (value === true) {
-						element.setAttribute(attribute, attribute);
-						element[attribute] = true;
-					}
-					else if (value === false) {
-						element[attribute] = false;
-						element.removeAttribute(attribute);
-						if (attribute === CHECKED) {
-							element.indeterminate = !!mix;
-						}
-						/*
-						 * This is for a well known browser which takes an interesting direction when
-						 * attempting to unset the checked attribute. SO DON'T REMOVE IT!
-						 */
-						if (element[attribute]) {
-							if (attribute === SELECTED) {
-								// this is the case in IE when in a single select (NOT in a multi)
-								SELECT_WD = SELECT_WD || new Widget("select");
-								selectElement = SELECT_WD.findAncestor(element);
-								selectElement.selectedIndex = 0;  // this is the default in other browsers
-							}
-							else if (attribute === CHECKED) {  // this appears to be fixed in IE8 so I moved it to the second test
-								element.checked = false;
-								element[attribute] = false;
-								// delete element[attribute];  // don't do this, it breaks webkit
-							}
-						}
-					}
-					if (element.indeterminate) {
-						result = instance.state.MIXED;
-					}
-					else {
-						result = element[attribute] ? true : false;
-					}
-				}
-				return result;
-			}
-
-			function hasAncestorInState(node, state, stopAt) {
-				var result = false,
-					parent = node,
-					_stopAt = stopAt || document.body;
-				while ((parent = parent.parentNode) && parent.nodeType === Node.ELEMENT_NODE && parent.tagName.toUpperCase() !== _stopAt.tagName.toUpperCase()) {
-					if (instance[state](parent)) {
-						result = true;
-						break;
-					}
-				}
-				return result;
-			}
-
-			/**
-			 * Sets or clears an attribute on an element.
-			 *
-			 * @function
-			 * @private
-			 * @param {Element} element The element on which to set or clear the attribute.
-			 * @param {string} attribute The name of the attribute to set or clear.
-			 * @param {Object} value The value to set or any falsey value except false or zero to remove the attribute.
-			 * If the value is not a string .toString will be called on it when the attribute is being set.
-			 */
-			function setMyAttribute(element, attribute, value) {
-				if (element) {
-					if (value || value === false || value === 0) {
-						element.setAttribute(attribute, value.toString());
-					}
-					else {
-						element.removeAttribute(attribute);
-					}
-				}
-			}
-
-			/*
-			 * helper for determining if an element show be shown using the OPEN attribute
-			 * rather than the HIDDEN attribute
-			 */
-			function showWithOpen(element) {
-				return element.tagName === tag.DIALOG;
-			}
-
-			/**
-			 * Helper to set various states.
-			 *
-			 * @function
-			 * @private
-			 * @param {Element} element The element which we will act on.
-			 * @param {String} attribute The attribute to set on the element.
-			 * @param {Variant} [action] The value of the attribute to set.
-			 */
-			function shedHelper(element, attribute, action) {
-				var labels, i;
-
-				if (showWithOpen(element)) {
-					attribute = OPEN;
-					action = action ? null : OPEN;
-				}
-				setMyAttribute(element, attribute, action);
-				if (element.form) {
-					labels = getLabelsForElement(element, true);
-					if ((i = labels.length)) {
-						while (i--) {
-							setMyAttribute(labels[i], attribute, action);
-						}
-					}
-				}
-			}
-
-			/**
-			 * <p>Manages the "select", "deselect" and "mix" methods.</p>
-			 * <p><strong>NOTE:</strong> The "mixed" (or "indeterminate") state only applies to checkboxes. A checkbox
-			 * in "mixed" state actually means different things for native checkboxes and aria-checkboxes:</p>
-			 * <ul>
-			 *    <li>Aria-checkboxes have one mixed state: "mixed" which is equivalent to "unchecked" for all intents and
-			 *        purposes.</li>
-			 *    <li>Native checkboxes have two mixed states: "mixed + checked" and "mixed + unchecked". In this case mixed
-			 *    does not tell us anything about the state of the checkbox as it will be reported to the server. For
-			 *    the purpose of this class we ignore "mixed + checked", this is simply interpreted as "checked".</li></ul>
-			 *
-			 * @function
-			 * @private
-			 * @param {(Boolean|int)} action A property of {@link module:wc/dom/shed.state} SELECTED, DESELECTED or MIXED.
-			 * @param {Element} element The element to which we apply the state.
-			 */
-			function selectHelper(action, element) {
-				var preferred, i, len,
-					supported,
-					role = $role.get(element, true),
-					mixed = (action === instance.state.MIXED);
-
-				if (role && !(impliedAria.supportsNativeState(element, ANY_SEL_STATE))) {
-					supported = aria.getSupported(role);
-					// If there is a required attribute use that one
-					preferred = ARIA_STATE[SELECTED].filter(function(attr) {
-						return supported[attr] === aria.REQUIRED;
-					});
-					if (!preferred.length) {
-						// If there is a supported attribute which is SET then use that one
-						preferred = ARIA_STATE[SELECTED].filter(function(attr) {
-							return (supported[attr] === aria.SUPPORTED && element.getAttribute(attr) !== null);
-						});
-						if (!preferred.length) {
-							// Otherwise get a list of supported "select" attributes
-							preferred = ARIA_STATE[SELECTED].filter(function(attr) {
-								return supported[attr] === aria.SUPPORTED;
-							});
-						}
-					}
-					len = Math.min(preferred.length, 1);  // we only want to use the first attribute we found above
-					for (i = 0; i < len; i++) {
-						shedHelper(element, preferred[i], mixed ? "mixed" : action);
-					}
-				}
-				else {
-					getSetNativeSelected(element, !!action, mixed);
-				}
-			}
-
-			/**
-			 * Tests if this element has an attribute which matches the provided value.
-			 *
-			 * @function
-			 * @private
-			 * @param {Element} element The element to test.
-			 * @param {string} attribute The name of the attribute to check.
-			 * @param {Object} value The value to check.
-			 * @returns {(null|boolean)} true if the element has the attribute and the value matches;
-			 *    false if the element has the attribute and the value does not match; or
-			 *    null if the element does not have the attribute at all
-			 */
-			function isThisMyAttribute(element, attribute, value) {
-				var result = element.getAttribute(attribute);
-				if (result !== null) {
-					result = (value.toString() === result);
-				}
-				return result;
-			}
-
-
-			/** @var {module:wc/dom/shed~actions} module:wc/dom/shed.actions An object map used to indicate the various events managed and published by shed. */
-			this.actions = actions;
-
-			/**
-			 * Show an element in the UI.
-			 *
-			 * @function module:wc/dom/shed.show
-			 * @param {Element} element The element to show.
-			 * @param {Boolean} [quiet] If true then do not publish this show event.
-			 */
-			this[actions.SHOW] = function (element, quiet) {
-				shedHelper(element, HIDDEN, null);
-				if (!quiet) {
-					instance.publish(element, actions.SHOW);
-				}
-			};
-
-			/**
-			 * Hide an element in the UI.
-			 *
-			 * @function module:wc/dom/shed.hide
-			 * @param {Element} element The element to hide.
-			 * @param {Boolean} [quiet] If true then do not publish this hide event.
-			 */
-			this[actions.HIDE] = function (element, quiet) {
-				shedHelper(element, HIDDEN, HIDDEN);
-				if (!quiet) {
-					instance.publish(element, actions.HIDE);
-				}
-			};
-
-			/**
-			 * Enable an element in the UI.
-			 *
-			 * @function module:wc/dom/shed.enable
-			 * @param {Element} element The element to enable.
-			 * @param {Boolean} [quiet] If true then do not publish this enable event.
-			 */
-			this[actions.ENABLE] = function (element, quiet) {
-				disabledMandatoryHelper(element, NATIVE_STATE[DISABLED], true);
-				if (!quiet) {
-					instance.publish(element, actions.ENABLE);
-				}
-			};
-
-			/**
-			 * Attempt to disable an element using either its native disabled attribute if this is supported or, if it
-			 * has a role (or implied role) the aria-disabled attribute. If disabled is able to be set then we
-			 * optionally publish this.
-			 *
-			 * @function module:wc/dom/shed.disable
-			 * @param {Element} element The element to disable.
-			 * @param {Boolean} [quiet] If true then do not publish this disable event.
-			 */
-			this[actions.DISABLE] = function (element, quiet) {
-				disabledMandatoryHelper(element, NATIVE_STATE[DISABLED], false);
-				if (!quiet) {
-					instance.publish(element, actions.DISABLE);
-				}
-			};
-
-			/**
-			 * Deselect a selectable element in the UI. This is generally done on WAI-ARIA roled widgets rather than
-			 * natively selectable elements but that is not a requirement.
-			 *
-			 * @function module:wc/dom/shed.deselect
-			 * @param {Element} element The element to deselect.
-			 * @param {Boolean} [quiet] If true then do not publish this deselect event.
-			 */
-			this[actions.DESELECT] = function (element, quiet) {
-				selectHelper(instance.state.DESELECTED, element);
-				if (!quiet) {
-					instance.publish(element, actions.DESELECT);
-				}
-			};
-
-			/**
-			 * Select a selectable element in the UI. This is generally done on WAI-ARIA roled widgets rather than
-			 * natively selectable elements but that is not a requirement.
-			 *
-			 * @function module:wc/dom/shed.select
-			 * @param {Element} element The element to select.
-			 * @param {Boolean} [quiet] If true then do not publish this select event.
-			 */
-			this[actions.SELECT] = function (element, quiet) {
-				selectHelper(instance.state.SELECTED, element);
-				if (!quiet) {
-					instance.publish(element, actions.SELECT);
-				}
-			};
-
-			/**
-			 * Set a selectable element's selected state to indeterminate.
-			 *
-			 * @function module:wc/dom/shed.mix
-			 * @param {Element} element The element to set to indeterminate.
-			 * @param {Boolean} [quiet] If true then do not publish this event.
-			 */
-			this[actions.MIX] = function (element) {
-				selectHelper(instance.state.MIXED, element);
-				instance.publish(element, actions.MIX);
-			};
-
-			/**
-			 * Expand an element in the UI.
-			 *
-			 * @function module:wc/dom/shed.expand
-			 * @param {Element} element The element to expand.
-			 * @param {Boolean} [quiet] If true then do not publish this event.
-			 */
-			this[actions.EXPAND] = function (element, quiet) {
-				if (expandWithOpen(element)) {
-					setMyAttribute(element, OPEN, OPEN);
-				}
-				else {
-					setMyAttribute(element, ARIA_STATE.expanded, true);
-				}
-				if (!quiet) {
-					instance.publish(element, actions.EXPAND);
-				}
-			};
-
-			/**
-			 * Collapse an element in the UI.
-			 *
-			 * @function module:wc/dom/shed.collapse
-			 * @param {Element} element The element to collapse.
-			 * @param {Boolean} [quiet] If true then do not publish this event.
-			 */
-			this[actions.COLLAPSE] = function (element, quiet) {
-				if (expandWithOpen(element)) {
-					setMyAttribute(element, OPEN, null);
-				}
-				else {
-					setMyAttribute(element, ARIA_STATE.expanded, false);
-				}
-				if (!quiet) {
-					instance.publish(element, actions.COLLAPSE);
-				}
-			};
-
-			/**
-			 * Set an element to be mandatory.
-			 *
-			 * @function module:wc/dom/shed.mandatory
-			 * @param {Element} element The element to make mandatory.
-			 * @param {Boolean} [quiet] If true then do not publish this event.
-			 */
-			this[actions.MANDATORY] = function (element, quiet) {
-				disabledMandatoryHelper(element, REQUIRED, false);
-				if (!quiet) {
-					instance.publish(element, actions.MANDATORY);
-				}
-			};
-
-			/**
-			 * Set an element to be optional.
-			 *
-			 * @function module:wc/dom/shed.optional
-			 * @param {Element} element The element to make optional.
-			 * @param {Boolean} [quiet] If true then do not publish this event.
-			 */
-			this[actions.OPTIONAL] = function (element, quiet) {
-				disabledMandatoryHelper(element, REQUIRED, true);
-				if (!quiet) {
-					instance.publish(element, actions.OPTIONAL);
-				}
-			};
-
-			/**
-			 * Determine if an element has an ancestor which is disabled.
-			 *
-			 * @function module:wc/dom/shed.hasDisabledAncestor
-			 * @param {Element} node The element to test
-			 * @param {String} [stopAt] a tag name which defines where we stop looking. If not defined we stop at BODY.
-			 * @returns {Boolean} true if the element has a disabled ancestor.
-			 */
-			this.hasDisabledAncestor = function(node, stopAt) {
-				return hasAncestorInState(node, "isDisabled", stopAt);
-			};
-
-			/**
-			 * Determine if the element is disabled.
-			 *
-			 * @function module:wc/dom/shed.isDisabled
-			 * @param {Element} element The element to test.
-			 * @returns {boolean} true if the element is disabled.
-			 */
-			this.isDisabled = function (element) {
-				return element.hasAttribute(DISABLED) || element.getAttribute(ARIA_STATE[DISABLED]) === "true";
-			};
-
-			/**
-			 * Determine if the element is in an expanded state.
-			 *
-			 * @function module:wc/dom/shed.isExpanded
-			 * @param {Element} element The element to test.
-			 * @returns {boolean} true if the element is expanded.
-			 */
-			this.isExpanded = function (element) {
-				var result = false;
-				if (expandWithOpen(element)) {
-					result = element.hasAttribute(OPEN);
-				}
-				else {
-					result = !!isThisMyAttribute(element, ARIA_STATE.expanded, true);
-				}
-				return result;
-			};
-
-			/**
-			 * Determine if the element is hidden in accordance with the way shed hides things.
-			 *
-			 * @function module:wc/dom/shed.isHidden
-			 * @param {Element} element The element to test.
-			 * @param {boolean} [onlyHiddenAttribute] if true base test only on the existance of the hidden attribute.
-			 *   This should only ever be used internally by toggle or for components which can _only_ be hidden by
-			 *   attribute (e.g. dialog with open attribute).
-			 * @param {boolean} [ignoreOffset] if truthy and onlyHiddenAttribute is falsey then do not use an offset size test. This is necessary if,
-			 *   for example, the element being tested is not in the DOM.
-			 * @returns {boolean} true if the element is hidden.
-			 */
-			this.isHidden = function (element, onlyHiddenAttribute, ignoreOffset) {
-				var result, _el;
-				if (showWithOpen(element)) {
-					result = !element.hasAttribute(OPEN);
-				}
-				else {
-					result = element.hasAttribute(HIDDEN);
-				}
-				if (onlyHiddenAttribute || result) {
-					return result;
-				}
-				// troublesome stuff inside hidden stuff.
-				_el = element;
-				if (element.nodeType !== Node.ELEMENT_NODE) {
-					if (element.nodeType === Node.TEXT_NODE) {
-						if (!element.parentNode) {
-							return false;
-						}
-						_el = element.parentNode;
-					}
-					// why are we testing a document or documentFragment?
-					return false;
-				}
-				if (getStyle(_el, "visibility", false, true) === HIDDEN) {
-					return true;
-				}
-				if (ignoreOffset) {
-<<<<<<< HEAD
-					if (classList.contains(_el, "wc_off") || getStyle(_el, "display", false, true) === "none") {
-=======
-					if (classList.contains(_el, "wc-off") || getStyle(_el, "display", false, true) === "none"
-							|| getStyle(_el, "visibility", false, true) === "hidden") {
->>>>>>> 268a18ef
-						return true;
-					}
-				}
-				else if ( _el.parentNode && _el.offsetWidth === 0 && _el.offsetHeight === 0) {
-					return true;
-				}
-				return false;
-			};
-
-			/**
-			 * Determine if the element is marked as required.
-			 *
-			 * @function module:wc/dom/shed.isMandatory
-			 * @param {Element} element The element to test.
-			 * @returns {boolean} true if the element is required.
-			 */
-			this.isMandatory = function (element) {
-				var result = false;
-
-				if (element.getAttribute(NATIVE_STATE[REQUIRED]) || element.getAttribute(ARIA_STATE[REQUIRED]) === "true" ||
-					(element.tagName === tag.FIELDSET && classList.contains(element, CLASS_REQUIRED))) {
-					result = true;
-				}
-				return result;
-			};
-
-			/**
-			 * Determine if the element is in a "read only" state.
-			 *
-			 * @function module:wc/dom/shed.isReadOnly
-			 * @param {Element} element The element to test.
-			 * @returns {boolean} true if the element is read only.
-			 */
-			this.isReadOnly = function (element) {
-				return element.readOnly || !!isThisMyAttribute(element, ARIA_STATE.readonly, true);
-			};
-
-			/**
-			 * Determine if an element supports selection either natively or via aria role.
-			 * For example a radio button returns true, a text input returns false.
-			 *
-			 * @function module:wc/dom/shed.isSelectable
-			 * @param {Element} element The element to test.
-			 * @returns {boolean} true if the element is selectable.
-			 */
-			this.isSelectable = function (element) {
-				var result = false, role, supported;
-				if (impliedAria.supportsNativeState(element, ANY_SEL_STATE)) {
-					result = true;
-				}
-				else {
-					role = $role.get(element, true);
-					if ((supported = aria.getSupported(role))) {
-						supported = ARIA_STATE[SELECTED].filter(function(attr) {
-							return (supported[attr] === aria.SUPPORTED || supported[attr] === aria.REQUIRED);
-						});
-						result = !!supported.length;
-					}
-				}
-				return result;
-			};
-
-			/**
-			 * Determine if an element is current selected. Selected means either:
-			 *
-			 * * the element has an aria role which supports any of the states in ARIA_STATE[SELECTED] and the correct
-			 *   state attribute for that role is set to true.; OR
-			 * * the element does not have an aria role which supports any of the states in ARIA_STATE[SELECTED]
-			 *   but the element does have native support for a "selectable" attribute and that attribute is set
-			 *
-			 * @function module:wc/dom/shed.isSelected
-			 * @param {Element} element The element to test.
-			 * @returns {(Boolean|int)} A property of {@link module:wc/dom/shed.state} being:
-			 *
-			 *    * SELECTED (which equates to true) if this element is selected; or
-			 *    * MIXED (which equates to false) if mixed; otherwise
-			 *    * DESELECTED (which equates to false).
-			 */
-			this.isSelected = function (element) {
-				var i,
-					next,
-					result = false,
-					nextResult,
-					level,
-					supported,
-					role = $role.get(element, true);
-				if (role && !(impliedAria.supportsNativeState(element, ANY_SEL_STATE))) {
-					supported = aria.getSupported(role);
-					for (i = (ARIA_STATE[SELECTED].length - 1); i >= 0; i--) {
-						next = ARIA_STATE[SELECTED][i];
-						level = supported[next];
-						if (level) {
-							nextResult = isThisMyAttribute(element, next, true);
-							if (nextResult !== null) {
-								if (nextResult) {
-									result = instance.state.SELECTED;
-								}
-								else if (isThisMyAttribute(element, next, "mixed")) {
-									result = instance.state.MIXED;
-								}
-								else {
-									result = instance.state.DESELECTED;
-								}
-								break;  // take the first one we find - there should not be more than one
-							}
-							else if (level === aria.REQUIRED) {
-								throw new TypeError("Required ARIA attribute not found! " + next);
-							}
-						}
-					}
-				}
-				else {
-					result = getSetNativeSelected(element);
-				}
-				return result;
-			};
-
-			/**
-			 * Notify all subscribers that an action was performed. Action will be the name of the public method called
-			 * on this class.
-			 *
-			 * @function module:wc/dom/shed.publish
-			 * @param {Element} element The element to test.
-			 * @param {string} action One of {@link module:wc/dom/shed~actions}, e.g. "show" or "hide".
-			 */
-			this.publish = function(element, action) {
-				if (observer) {
-					observer.setFilter(action);
-					observer.notify(element, action);
-				}
-			};
-
-			/**
-			 * Holds a map for indicating/getting the selected state of a component.
-			 * @constant module:wc/dom/shed.state
-			 * @type {Object}
-			 * @property {Boolean} SELECTED  true,
-			 * @property {Boolean} DESELECTED false,
-			 * @property {int} MIXED: 0
-			 */
-			this.state = {
-				SELECTED: true,
-				DESELECTED: false,
-				MIXED: 0
-			};
-
-			/**
-			 * Be notified of an element being shown or hidden.
-			 *
-			 * @function module:wc/dom/shed.subscribe
-			 * @param {string} type The action you want to be notified about (one of shed.actions)
-			 * @param {Function} subscriber A callback function, will be passed the args: (element, action)
-			 * @returns {?Function} The result of observer.subscribe
-			 */
-			this.subscribe = function (type, subscriber) {
-				function _subscribe(_type, _subscriber) {
-					return observer.subscribe(_subscriber, {group: _type});
-				}
-
-				if (!observer) {
-					observer = new Observer();
-					instance.subscribe = _subscribe;
-				}
-				return _subscribe(type, subscriber);
-			};
-
-			/**
-			 * Toggles a state of an element.
-			 *
-			 * @function module:wc/dom/shed.toggle
-			 * @param {Element} element The element to act on.
-			 * @param {String} action The state to toggle, any one of {@link module:wc/dom/shed~actions}.
-			 *   Note that the action passed just gives the "flavor" of the toggle. For example it does not matter
-			 *   whether you pass SHOW or HIDE, they are equivalent for toggling. Note that tri-state checkboxes cycle
-			 *   from mixed to UNCHECKED. This is specified here: {@link http://www.w3.org/TR/wai-aria-practices/#checkbox}
-			 * @param {Boolean} [quiet] If true then do not publish.
-			 */
-			this.toggle = function (element, action, quiet) {
-				var func;
-				switch (action) {
-					case actions.SHOW:
-					case actions.HIDE:
-						func = instance.isHidden(element, true) ? instance[actions.SHOW] : instance[actions.HIDE];
-						break;
-					case actions.ENABLE:
-					case actions.DISABLE:
-						func = instance.isDisabled(element) ? instance[actions.ENABLE] : instance[actions.DISABLE];
-						break;
-					case actions.DESELECT:
-					case actions.SELECT:
-						func = instance.isSelected(element) !== instance.state.DESELECTED ? instance[actions.DESELECT] : instance[actions.SELECT];
-						break;
-					case actions.EXPAND:
-					case actions.COLLAPSE:
-						func = instance.isExpanded(element) ? instance[actions.COLLAPSE] : instance[actions.EXPAND];
-						break;
-					default:
-						throw new TypeError("Unknown action: " + action);
-				}
-				func(element, quiet);
-			};
-
-			/**
-			 * Unsubscribe from a SHED action. Public for testing.
-			 *
-			 * @function module:wc/dom/shed._unsubscribe
-			 * @param {String} type The action you want to unsubscribe from (one of shed.actions)
-			 * @param {Function} subscriber The subscriber to unsubscribe.
-			 * @returns {?Function} The result of {@link module:wc/Observer#subscribe}
-			 * @ignore
-			 */
-			this._unsubscribe = function (type, subscriber) {
-				var result;
-				if (observer) {
-					result = observer.unsubscribe(subscriber, type);
-				}
-				return result;
-			};
-		}
-
-		var /** @alias module:wc/dom/shed */instance = new Shed();
-		disabledLink.setDisabled(function(element) {
-			return instance.isDisabled(element);
-		});
-
-		return instance;
-
-
-		/**
-		 * The actions supported by the module.
-		 * @typedef {Object} module:wc/dom/shed~actions
-		 * @property {String} SHOW "show"
-		 * @property {String} HIDE "hide"
-		 * @property {String} ENABLE "enable"
-		 * @property {String} DISABLE "disable"
-		 * @property {String} DESELECT "deselect"
-		 * @property {String} SELECT "select"
-		 * @property {String} MIX "mix"
-		 * @property {String} EXPAND "expand"
-		 * @property {String} COLLAPSE "collapse"
-		 * @property {String} MANDATORY "mandatory"
-		 * @property {String} OPTIONAL "optional"
-		 */
-	});
+/**
+ * Module for managing some custom faux-events: showing and hiding; enabling and disabling; selecting and deselecting;
+ * expanding and collapsing; and making mandatory or optional.
+ *
+ * <p><strong>S</strong>how<br />
+ * <strong>H</strong>ide<br />
+ * <strong>E</strong>nable<br />
+ * <strong>D</strong>isable<br />
+ * 	and now:<br />
+ * <strong>D</strong>eselect<br />
+ * <strong>S</strong>elect<br />
+ * <strong>E</strong>xpand<br />
+ * <strong>C</strong>ollpase<br />
+ * <strong>M</strong>andate<br />
+ * <strong>O</strong>ptional<br />
+ * <strong>R</strong>ead only (currently only as a test isReadOnly, not as a set/unset)</p>
+ *
+ * <p>Encapsulates factors such as:</p>
+ * <ul><li>what css class/es to use to show and hide DOM elements</li>
+ * <li>what attributes / properties to use to: disable DOM elements; select DOM elements</li>
+ * <li>what additional attributes to set (such as aria attributes)</li>
+ * <li>publishing the fact that a DOM element has been shown/hidden, de/deselected, and/or
+ * enabled/disabled.</li></ul>
+ *
+ * @module
+ * @requires module:wc/Observer
+ * @requires module:wc/dom/aria
+ * @requires module:wc/dom/impliedARIA
+ * @requires module:wc/dom/classList
+ * @requires module:wc/dom/disabledLink
+ * @requires module:wc/dom/tag
+ * @requires module:wc/dom/Widget
+ * @requires module:wc/dom/getLabelsForElement
+ * @requires module:wc/dom/role
+ * @requires module:wc/dom/getStyle
+ * @requires module:wc/dom/getBox
+ *
+ * @todo re-order code, document private methods.
+ */
+define(["wc/Observer",
+		"wc/dom/aria",
+		"wc/dom/impliedARIA",
+		"wc/dom/classList",
+		"wc/dom/disabledLink",
+		"wc/dom/tag",
+		"wc/dom/Widget",
+		"wc/dom/getLabelsForElement",
+		"wc/dom/role",
+		"wc/dom/getStyle"],
+	/** @param Observer @param aria @param impliedAria @param classList @param disabledLink @param tag @param Widget @param getLabelsForElement @param $role @param getStyle @ignore */
+	function(Observer, aria, impliedAria, classList, disabledLink, tag, Widget, getLabelsForElement, $role, getStyle) {
+		"use strict";
+
+		/**
+		 * @constructor
+		 * @alias module:wc/dom/shed~Shed
+		 * @private
+		 */
+		function Shed() {
+			var observer,
+				/** @var {module:wc/dom/shed~actions} @private */
+				actions = {
+					SHOW: "show",
+					HIDE: "hide",
+					ENABLE: "enable",
+					DISABLE: "disable",
+					DESELECT: "deselect",
+					SELECT: "select",
+					MIX: "mix",
+					EXPAND: "expand",
+					COLLAPSE: "collapse",
+					MANDATORY: "mandatory",
+					OPTIONAL: "optional"},
+				ARIA_STATE = {"expanded": "aria-expanded",
+							"readonly": "aria-readonly"},
+				NATIVE_STATE = {},
+				ANY_SEL_STATE = "any",
+				SELECT_WD,
+				DISABLED = "disabled",
+				HIDDEN = "hidden",
+				REQUIRED = "required",
+				CHECKED = "checked",
+				SELECTED = "selected",
+				CLASS_REQUIRED = "wc_req",
+				OPEN = "open",
+				useChildren;
+
+			ARIA_STATE[DISABLED] = "aria-disabled";
+			ARIA_STATE[REQUIRED] = "aria-required";
+			ARIA_STATE[SELECTED] = ["aria-selected",
+									"aria-checked",
+									"aria-pressed"];
+			NATIVE_STATE[REQUIRED] = "required";
+			NATIVE_STATE[DISABLED] = "disabled";
+
+
+			function disabledMandatoryHelper(element, STATE, reverse) {
+				var _nativeState = NATIVE_STATE[STATE],
+					_ariaState = ARIA_STATE[STATE],
+					nativeSupported = impliedAria.supportsNativeState(element, STATE),
+					role = $role.get(element, true),
+					supported,
+					ariaSupported,
+					func;
+
+				if (role) {
+					supported = aria.getSupported(role);
+					ariaSupported = (supported && supported[_ariaState]);
+				}
+
+				if (ariaSupported || nativeSupported) {
+					if (reverse) {
+						element.removeAttribute(_nativeState);
+						element.removeAttribute(_ariaState);
+					}
+					else if (nativeSupported) {
+						element.setAttribute(_nativeState, _nativeState);
+					}
+					else if (ariaSupported) {
+						element.setAttribute(_ariaState, "true");
+					}
+					if (STATE === DISABLED) {
+						/*
+						* READ THIS CAREFULLY
+						* when we disable an element using aria-disabled we have to set an explicit
+						* tabIndex of -1. The ONLY other explicit tabIndices we ever set is 0 for
+						* elements which are not natively focusable. So what we are going to do here
+						* is the following:
+						* * IF !reverse set it to -1
+						* * else
+						* 	* If element has a role set tabIndex to 0
+						* 	* otherwise remove the tabIndex
+						* This will result in the possibility of a natively focusable element getting an
+						* explicit tabIndex of 0 but this has no real impact and is quicker than attempting
+						* to work out if the element is natively focusable
+						* Note: Assumes nobody else is mucking around with tabIndex
+						*/
+						if (element.hasAttribute("tabIndex")) {
+							if (!reverse) {
+								element.tabIndex = -1;
+							}
+							else if ($role.get(element)) {
+								element.tabIndex = 0;
+							}
+							else {
+								element.removeAttribute("tabIndex");
+							}
+						}
+					}
+				}
+				/* Special case for FIELDSETS (again) if they are being made mandatory/optional because they support
+				 * neither required nor aria-required.
+				 *
+				 * NOTE: do the native/aria stuff first because the fieldset may have a role. */
+				else if (STATE === REQUIRED && element.tagName === tag.FIELDSET) {
+					func = reverse ? "remove" : "add";
+					classList[func](element, CLASS_REQUIRED);
+				}
+				else {
+					applyStateToChildren(element, STATE, reverse);
+				}
+			}
+
+			/*
+			 * Helper for disabledMandatoryHelper.
+			 * @private
+			 * @function
+			 */
+			function applyStateToChildren(element, STATE, reverse) {
+				var kids, i, len, func;
+				// cannot set state on the target but may be able to set it on its children. So we go into child tree until we find something to which we can apply the STATE change.
+				if (useChildren || (useChildren !== false && (useChildren = !!element.children))) {
+					kids = element.children;  // FF 3.5, Safari and IE
+				}
+				else {
+					kids = element.childNodes;
+				}
+				if (kids && kids.length) {
+					if (STATE === REQUIRED) {
+						func = reverse ? actions.OPTIONAL : actions.MANDATORY;
+					}
+					else {
+						func = reverse ? actions.ENABLE : actions.DISABLE;
+					}
+				}
+
+				for (i = 0, len = kids.length; i < len; i++) {
+					if (useChildren || kids[i].nodeType === Node.ELEMENT_NODE) {
+						// don't try disabling text nodes, comments etc
+						instance[func](kids[i]);
+					}
+				}
+			}
+
+			/*
+			 * helper for determining if an element show be expanded using the OPEN attribute
+			 * rather than the HIDDEN attribute
+			 */
+			function expandWithOpen(element) {
+				return element.tagName === tag.DETAILS;
+			}
+
+			/**
+			 * Allows you to query and or set the native "selected state" of a DOM element.
+			 *
+			 * @function
+			 * @private
+			 * @param {Element} element The element to be manipulated.
+			 * @param {boolean} [value] true if the item is to be selected, explicitly false if it is to be deselcted if
+			 *    neither true nor false then the selected state will not be modified at all
+			 * @param {boolean} [mix] If true then the checkbox will be set to "indeterminate". Only relevant when all
+			 * the following are true:
+			 *
+			 *  * element is a checkbox (or has checkbox role); and
+			 *  * value is false.
+			 *
+			 * @returns {?(Boolean|int)} A property of {@link module:wc/dom/shed.state} or null if it does not
+			 *     natively support a selected state. Note that that mixed (indeterminate) and checked is ignored.
+			 */
+			function getSetNativeSelected(element, value, mix) {
+				var result = false, attribute, selectElement;
+
+				if (impliedAria.supportsNativeState(element, CHECKED)) {
+					attribute = CHECKED;
+				}
+				else if (impliedAria.supportsNativeState(element, SELECTED)) {
+					attribute = SELECTED;
+				}
+				if (attribute) {
+					if (value === true) {
+						element.setAttribute(attribute, attribute);
+						element[attribute] = true;
+					}
+					else if (value === false) {
+						element[attribute] = false;
+						element.removeAttribute(attribute);
+						if (attribute === CHECKED) {
+							element.indeterminate = !!mix;
+						}
+						/*
+						 * This is for a well known browser which takes an interesting direction when
+						 * attempting to unset the checked attribute. SO DON'T REMOVE IT!
+						 */
+						if (element[attribute]) {
+							if (attribute === SELECTED) {
+								// this is the case in IE when in a single select (NOT in a multi)
+								SELECT_WD = SELECT_WD || new Widget("select");
+								selectElement = SELECT_WD.findAncestor(element);
+								selectElement.selectedIndex = 0;  // this is the default in other browsers
+							}
+							else if (attribute === CHECKED) {  // this appears to be fixed in IE8 so I moved it to the second test
+								element.checked = false;
+								element[attribute] = false;
+								// delete element[attribute];  // don't do this, it breaks webkit
+							}
+						}
+					}
+					if (element.indeterminate) {
+						result = instance.state.MIXED;
+					}
+					else {
+						result = element[attribute] ? true : false;
+					}
+				}
+				return result;
+			}
+
+			function hasAncestorInState(node, state, stopAt) {
+				var result = false,
+					parent = node,
+					_stopAt = stopAt || document.body;
+				while ((parent = parent.parentNode) && parent.nodeType === Node.ELEMENT_NODE && parent.tagName.toUpperCase() !== _stopAt.tagName.toUpperCase()) {
+					if (instance[state](parent)) {
+						result = true;
+						break;
+					}
+				}
+				return result;
+			}
+
+			/**
+			 * Sets or clears an attribute on an element.
+			 *
+			 * @function
+			 * @private
+			 * @param {Element} element The element on which to set or clear the attribute.
+			 * @param {string} attribute The name of the attribute to set or clear.
+			 * @param {Object} value The value to set or any falsey value except false or zero to remove the attribute.
+			 * If the value is not a string .toString will be called on it when the attribute is being set.
+			 */
+			function setMyAttribute(element, attribute, value) {
+				if (element) {
+					if (value || value === false || value === 0) {
+						element.setAttribute(attribute, value.toString());
+					}
+					else {
+						element.removeAttribute(attribute);
+					}
+				}
+			}
+
+			/*
+			 * helper for determining if an element show be shown using the OPEN attribute
+			 * rather than the HIDDEN attribute
+			 */
+			function showWithOpen(element) {
+				return element.tagName === tag.DIALOG;
+			}
+
+			/**
+			 * Helper to set various states.
+			 *
+			 * @function
+			 * @private
+			 * @param {Element} element The element which we will act on.
+			 * @param {String} attribute The attribute to set on the element.
+			 * @param {Variant} [action] The value of the attribute to set.
+			 */
+			function shedHelper(element, attribute, action) {
+				var labels, i;
+
+				if (showWithOpen(element)) {
+					attribute = OPEN;
+					action = action ? null : OPEN;
+				}
+				setMyAttribute(element, attribute, action);
+				if (element.form) {
+					labels = getLabelsForElement(element, true);
+					if ((i = labels.length)) {
+						while (i--) {
+							setMyAttribute(labels[i], attribute, action);
+						}
+					}
+				}
+			}
+
+			/**
+			 * <p>Manages the "select", "deselect" and "mix" methods.</p>
+			 * <p><strong>NOTE:</strong> The "mixed" (or "indeterminate") state only applies to checkboxes. A checkbox
+			 * in "mixed" state actually means different things for native checkboxes and aria-checkboxes:</p>
+			 * <ul>
+			 *    <li>Aria-checkboxes have one mixed state: "mixed" which is equivalent to "unchecked" for all intents and
+			 *        purposes.</li>
+			 *    <li>Native checkboxes have two mixed states: "mixed + checked" and "mixed + unchecked". In this case mixed
+			 *    does not tell us anything about the state of the checkbox as it will be reported to the server. For
+			 *    the purpose of this class we ignore "mixed + checked", this is simply interpreted as "checked".</li></ul>
+			 *
+			 * @function
+			 * @private
+			 * @param {(Boolean|int)} action A property of {@link module:wc/dom/shed.state} SELECTED, DESELECTED or MIXED.
+			 * @param {Element} element The element to which we apply the state.
+			 */
+			function selectHelper(action, element) {
+				var preferred, i, len,
+					supported,
+					role = $role.get(element, true),
+					mixed = (action === instance.state.MIXED);
+
+				if (role && !(impliedAria.supportsNativeState(element, ANY_SEL_STATE))) {
+					supported = aria.getSupported(role);
+					// If there is a required attribute use that one
+					preferred = ARIA_STATE[SELECTED].filter(function(attr) {
+						return supported[attr] === aria.REQUIRED;
+					});
+					if (!preferred.length) {
+						// If there is a supported attribute which is SET then use that one
+						preferred = ARIA_STATE[SELECTED].filter(function(attr) {
+							return (supported[attr] === aria.SUPPORTED && element.getAttribute(attr) !== null);
+						});
+						if (!preferred.length) {
+							// Otherwise get a list of supported "select" attributes
+							preferred = ARIA_STATE[SELECTED].filter(function(attr) {
+								return supported[attr] === aria.SUPPORTED;
+							});
+						}
+					}
+					len = Math.min(preferred.length, 1);  // we only want to use the first attribute we found above
+					for (i = 0; i < len; i++) {
+						shedHelper(element, preferred[i], mixed ? "mixed" : action);
+					}
+				}
+				else {
+					getSetNativeSelected(element, !!action, mixed);
+				}
+			}
+
+			/**
+			 * Tests if this element has an attribute which matches the provided value.
+			 *
+			 * @function
+			 * @private
+			 * @param {Element} element The element to test.
+			 * @param {string} attribute The name of the attribute to check.
+			 * @param {Object} value The value to check.
+			 * @returns {(null|boolean)} true if the element has the attribute and the value matches;
+			 *    false if the element has the attribute and the value does not match; or
+			 *    null if the element does not have the attribute at all
+			 */
+			function isThisMyAttribute(element, attribute, value) {
+				var result = element.getAttribute(attribute);
+				if (result !== null) {
+					result = (value.toString() === result);
+				}
+				return result;
+			}
+
+
+			/** @var {module:wc/dom/shed~actions} module:wc/dom/shed.actions An object map used to indicate the various events managed and published by shed. */
+			this.actions = actions;
+
+			/**
+			 * Show an element in the UI.
+			 *
+			 * @function module:wc/dom/shed.show
+			 * @param {Element} element The element to show.
+			 * @param {Boolean} [quiet] If true then do not publish this show event.
+			 */
+			this[actions.SHOW] = function (element, quiet) {
+				shedHelper(element, HIDDEN, null);
+				if (!quiet) {
+					instance.publish(element, actions.SHOW);
+				}
+			};
+
+			/**
+			 * Hide an element in the UI.
+			 *
+			 * @function module:wc/dom/shed.hide
+			 * @param {Element} element The element to hide.
+			 * @param {Boolean} [quiet] If true then do not publish this hide event.
+			 */
+			this[actions.HIDE] = function (element, quiet) {
+				shedHelper(element, HIDDEN, HIDDEN);
+				if (!quiet) {
+					instance.publish(element, actions.HIDE);
+				}
+			};
+
+			/**
+			 * Enable an element in the UI.
+			 *
+			 * @function module:wc/dom/shed.enable
+			 * @param {Element} element The element to enable.
+			 * @param {Boolean} [quiet] If true then do not publish this enable event.
+			 */
+			this[actions.ENABLE] = function (element, quiet) {
+				disabledMandatoryHelper(element, NATIVE_STATE[DISABLED], true);
+				if (!quiet) {
+					instance.publish(element, actions.ENABLE);
+				}
+			};
+
+			/**
+			 * Attempt to disable an element using either its native disabled attribute if this is supported or, if it
+			 * has a role (or implied role) the aria-disabled attribute. If disabled is able to be set then we
+			 * optionally publish this.
+			 *
+			 * @function module:wc/dom/shed.disable
+			 * @param {Element} element The element to disable.
+			 * @param {Boolean} [quiet] If true then do not publish this disable event.
+			 */
+			this[actions.DISABLE] = function (element, quiet) {
+				disabledMandatoryHelper(element, NATIVE_STATE[DISABLED], false);
+				if (!quiet) {
+					instance.publish(element, actions.DISABLE);
+				}
+			};
+
+			/**
+			 * Deselect a selectable element in the UI. This is generally done on WAI-ARIA roled widgets rather than
+			 * natively selectable elements but that is not a requirement.
+			 *
+			 * @function module:wc/dom/shed.deselect
+			 * @param {Element} element The element to deselect.
+			 * @param {Boolean} [quiet] If true then do not publish this deselect event.
+			 */
+			this[actions.DESELECT] = function (element, quiet) {
+				selectHelper(instance.state.DESELECTED, element);
+				if (!quiet) {
+					instance.publish(element, actions.DESELECT);
+				}
+			};
+
+			/**
+			 * Select a selectable element in the UI. This is generally done on WAI-ARIA roled widgets rather than
+			 * natively selectable elements but that is not a requirement.
+			 *
+			 * @function module:wc/dom/shed.select
+			 * @param {Element} element The element to select.
+			 * @param {Boolean} [quiet] If true then do not publish this select event.
+			 */
+			this[actions.SELECT] = function (element, quiet) {
+				selectHelper(instance.state.SELECTED, element);
+				if (!quiet) {
+					instance.publish(element, actions.SELECT);
+				}
+			};
+
+			/**
+			 * Set a selectable element's selected state to indeterminate.
+			 *
+			 * @function module:wc/dom/shed.mix
+			 * @param {Element} element The element to set to indeterminate.
+			 * @param {Boolean} [quiet] If true then do not publish this event.
+			 */
+			this[actions.MIX] = function (element) {
+				selectHelper(instance.state.MIXED, element);
+				instance.publish(element, actions.MIX);
+			};
+
+			/**
+			 * Expand an element in the UI.
+			 *
+			 * @function module:wc/dom/shed.expand
+			 * @param {Element} element The element to expand.
+			 * @param {Boolean} [quiet] If true then do not publish this event.
+			 */
+			this[actions.EXPAND] = function (element, quiet) {
+				if (expandWithOpen(element)) {
+					setMyAttribute(element, OPEN, OPEN);
+				}
+				else {
+					setMyAttribute(element, ARIA_STATE.expanded, true);
+				}
+				if (!quiet) {
+					instance.publish(element, actions.EXPAND);
+				}
+			};
+
+			/**
+			 * Collapse an element in the UI.
+			 *
+			 * @function module:wc/dom/shed.collapse
+			 * @param {Element} element The element to collapse.
+			 * @param {Boolean} [quiet] If true then do not publish this event.
+			 */
+			this[actions.COLLAPSE] = function (element, quiet) {
+				if (expandWithOpen(element)) {
+					setMyAttribute(element, OPEN, null);
+				}
+				else {
+					setMyAttribute(element, ARIA_STATE.expanded, false);
+				}
+				if (!quiet) {
+					instance.publish(element, actions.COLLAPSE);
+				}
+			};
+
+			/**
+			 * Set an element to be mandatory.
+			 *
+			 * @function module:wc/dom/shed.mandatory
+			 * @param {Element} element The element to make mandatory.
+			 * @param {Boolean} [quiet] If true then do not publish this event.
+			 */
+			this[actions.MANDATORY] = function (element, quiet) {
+				disabledMandatoryHelper(element, REQUIRED, false);
+				if (!quiet) {
+					instance.publish(element, actions.MANDATORY);
+				}
+			};
+
+			/**
+			 * Set an element to be optional.
+			 *
+			 * @function module:wc/dom/shed.optional
+			 * @param {Element} element The element to make optional.
+			 * @param {Boolean} [quiet] If true then do not publish this event.
+			 */
+			this[actions.OPTIONAL] = function (element, quiet) {
+				disabledMandatoryHelper(element, REQUIRED, true);
+				if (!quiet) {
+					instance.publish(element, actions.OPTIONAL);
+				}
+			};
+
+			/**
+			 * Determine if an element has an ancestor which is disabled.
+			 *
+			 * @function module:wc/dom/shed.hasDisabledAncestor
+			 * @param {Element} node The element to test
+			 * @param {String} [stopAt] a tag name which defines where we stop looking. If not defined we stop at BODY.
+			 * @returns {Boolean} true if the element has a disabled ancestor.
+			 */
+			this.hasDisabledAncestor = function(node, stopAt) {
+				return hasAncestorInState(node, "isDisabled", stopAt);
+			};
+
+			/**
+			 * Determine if the element is disabled.
+			 *
+			 * @function module:wc/dom/shed.isDisabled
+			 * @param {Element} element The element to test.
+			 * @returns {boolean} true if the element is disabled.
+			 */
+			this.isDisabled = function (element) {
+				return element.hasAttribute(DISABLED) || element.getAttribute(ARIA_STATE[DISABLED]) === "true";
+			};
+
+			/**
+			 * Determine if the element is in an expanded state.
+			 *
+			 * @function module:wc/dom/shed.isExpanded
+			 * @param {Element} element The element to test.
+			 * @returns {boolean} true if the element is expanded.
+			 */
+			this.isExpanded = function (element) {
+				var result = false;
+				if (expandWithOpen(element)) {
+					result = element.hasAttribute(OPEN);
+				}
+				else {
+					result = !!isThisMyAttribute(element, ARIA_STATE.expanded, true);
+				}
+				return result;
+			};
+
+			/**
+			 * Determine if the element is hidden in accordance with the way shed hides things.
+			 *
+			 * @function module:wc/dom/shed.isHidden
+			 * @param {Element} element The element to test.
+			 * @param {boolean} [onlyHiddenAttribute] if true base test only on the existance of the hidden attribute.
+			 *   This should only ever be used internally by toggle or for components which can _only_ be hidden by
+			 *   attribute (e.g. dialog with open attribute).
+			 * @param {boolean} [ignoreOffset] if truthy and onlyHiddenAttribute is falsey then do not use an offset size test. This is necessary if,
+			 *   for example, the element being tested is not in the DOM.
+			 * @returns {boolean} true if the element is hidden.
+			 */
+			this.isHidden = function (element, onlyHiddenAttribute, ignoreOffset) {
+				var result, _el;
+				if (showWithOpen(element)) {
+					result = !element.hasAttribute(OPEN);
+				}
+				else {
+					result = element.hasAttribute(HIDDEN);
+				}
+				if (onlyHiddenAttribute || result) {
+					return result;
+				}
+				// troublesome stuff inside hidden stuff.
+				_el = element;
+				if (element.nodeType !== Node.ELEMENT_NODE) {
+					if (element.nodeType === Node.TEXT_NODE) {
+						if (!element.parentNode) {
+							return false;
+						}
+						_el = element.parentNode;
+					}
+					// why are we testing a document or documentFragment?
+					return false;
+				}
+				if (getStyle(_el, "visibility", false, true) === HIDDEN) {
+					return true;
+				}
+				if (ignoreOffset) {
+					if (classList.contains(_el, "wc-off") || getStyle(_el, "display", false, true) === "none"
+							|| getStyle(_el, "visibility", false, true) === "hidden") {
+						return true;
+					}
+				}
+				else if ( _el.parentNode && _el.offsetWidth === 0 && _el.offsetHeight === 0) {
+					return true;
+				}
+				return false;
+			};
+
+			/**
+			 * Determine if the element is marked as required.
+			 *
+			 * @function module:wc/dom/shed.isMandatory
+			 * @param {Element} element The element to test.
+			 * @returns {boolean} true if the element is required.
+			 */
+			this.isMandatory = function (element) {
+				var result = false;
+
+				if (element.getAttribute(NATIVE_STATE[REQUIRED]) || element.getAttribute(ARIA_STATE[REQUIRED]) === "true" ||
+					(element.tagName === tag.FIELDSET && classList.contains(element, CLASS_REQUIRED))) {
+					result = true;
+				}
+				return result;
+			};
+
+			/**
+			 * Determine if the element is in a "read only" state.
+			 *
+			 * @function module:wc/dom/shed.isReadOnly
+			 * @param {Element} element The element to test.
+			 * @returns {boolean} true if the element is read only.
+			 */
+			this.isReadOnly = function (element) {
+				return element.readOnly || !!isThisMyAttribute(element, ARIA_STATE.readonly, true);
+			};
+
+			/**
+			 * Determine if an element supports selection either natively or via aria role.
+			 * For example a radio button returns true, a text input returns false.
+			 *
+			 * @function module:wc/dom/shed.isSelectable
+			 * @param {Element} element The element to test.
+			 * @returns {boolean} true if the element is selectable.
+			 */
+			this.isSelectable = function (element) {
+				var result = false, role, supported;
+				if (impliedAria.supportsNativeState(element, ANY_SEL_STATE)) {
+					result = true;
+				}
+				else {
+					role = $role.get(element, true);
+					if ((supported = aria.getSupported(role))) {
+						supported = ARIA_STATE[SELECTED].filter(function(attr) {
+							return (supported[attr] === aria.SUPPORTED || supported[attr] === aria.REQUIRED);
+						});
+						result = !!supported.length;
+					}
+				}
+				return result;
+			};
+
+			/**
+			 * Determine if an element is current selected. Selected means either:
+			 *
+			 * * the element has an aria role which supports any of the states in ARIA_STATE[SELECTED] and the correct
+			 *   state attribute for that role is set to true.; OR
+			 * * the element does not have an aria role which supports any of the states in ARIA_STATE[SELECTED]
+			 *   but the element does have native support for a "selectable" attribute and that attribute is set
+			 *
+			 * @function module:wc/dom/shed.isSelected
+			 * @param {Element} element The element to test.
+			 * @returns {(Boolean|int)} A property of {@link module:wc/dom/shed.state} being:
+			 *
+			 *    * SELECTED (which equates to true) if this element is selected; or
+			 *    * MIXED (which equates to false) if mixed; otherwise
+			 *    * DESELECTED (which equates to false).
+			 */
+			this.isSelected = function (element) {
+				var i,
+					next,
+					result = false,
+					nextResult,
+					level,
+					supported,
+					role = $role.get(element, true);
+				if (role && !(impliedAria.supportsNativeState(element, ANY_SEL_STATE))) {
+					supported = aria.getSupported(role);
+					for (i = (ARIA_STATE[SELECTED].length - 1); i >= 0; i--) {
+						next = ARIA_STATE[SELECTED][i];
+						level = supported[next];
+						if (level) {
+							nextResult = isThisMyAttribute(element, next, true);
+							if (nextResult !== null) {
+								if (nextResult) {
+									result = instance.state.SELECTED;
+								}
+								else if (isThisMyAttribute(element, next, "mixed")) {
+									result = instance.state.MIXED;
+								}
+								else {
+									result = instance.state.DESELECTED;
+								}
+								break;  // take the first one we find - there should not be more than one
+							}
+							else if (level === aria.REQUIRED) {
+								throw new TypeError("Required ARIA attribute not found! " + next);
+							}
+						}
+					}
+				}
+				else {
+					result = getSetNativeSelected(element);
+				}
+				return result;
+			};
+
+			/**
+			 * Notify all subscribers that an action was performed. Action will be the name of the public method called
+			 * on this class.
+			 *
+			 * @function module:wc/dom/shed.publish
+			 * @param {Element} element The element to test.
+			 * @param {string} action One of {@link module:wc/dom/shed~actions}, e.g. "show" or "hide".
+			 */
+			this.publish = function(element, action) {
+				if (observer) {
+					observer.setFilter(action);
+					observer.notify(element, action);
+				}
+			};
+
+			/**
+			 * Holds a map for indicating/getting the selected state of a component.
+			 * @constant module:wc/dom/shed.state
+			 * @type {Object}
+			 * @property {Boolean} SELECTED  true,
+			 * @property {Boolean} DESELECTED false,
+			 * @property {int} MIXED: 0
+			 */
+			this.state = {
+				SELECTED: true,
+				DESELECTED: false,
+				MIXED: 0
+			};
+
+			/**
+			 * Be notified of an element being shown or hidden.
+			 *
+			 * @function module:wc/dom/shed.subscribe
+			 * @param {string} type The action you want to be notified about (one of shed.actions)
+			 * @param {Function} subscriber A callback function, will be passed the args: (element, action)
+			 * @returns {?Function} The result of observer.subscribe
+			 */
+			this.subscribe = function (type, subscriber) {
+				function _subscribe(_type, _subscriber) {
+					return observer.subscribe(_subscriber, {group: _type});
+				}
+
+				if (!observer) {
+					observer = new Observer();
+					instance.subscribe = _subscribe;
+				}
+				return _subscribe(type, subscriber);
+			};
+
+			/**
+			 * Toggles a state of an element.
+			 *
+			 * @function module:wc/dom/shed.toggle
+			 * @param {Element} element The element to act on.
+			 * @param {String} action The state to toggle, any one of {@link module:wc/dom/shed~actions}.
+			 *   Note that the action passed just gives the "flavor" of the toggle. For example it does not matter
+			 *   whether you pass SHOW or HIDE, they are equivalent for toggling. Note that tri-state checkboxes cycle
+			 *   from mixed to UNCHECKED. This is specified here: {@link http://www.w3.org/TR/wai-aria-practices/#checkbox}
+			 * @param {Boolean} [quiet] If true then do not publish.
+			 */
+			this.toggle = function (element, action, quiet) {
+				var func;
+				switch (action) {
+					case actions.SHOW:
+					case actions.HIDE:
+						func = instance.isHidden(element, true) ? instance[actions.SHOW] : instance[actions.HIDE];
+						break;
+					case actions.ENABLE:
+					case actions.DISABLE:
+						func = instance.isDisabled(element) ? instance[actions.ENABLE] : instance[actions.DISABLE];
+						break;
+					case actions.DESELECT:
+					case actions.SELECT:
+						func = instance.isSelected(element) !== instance.state.DESELECTED ? instance[actions.DESELECT] : instance[actions.SELECT];
+						break;
+					case actions.EXPAND:
+					case actions.COLLAPSE:
+						func = instance.isExpanded(element) ? instance[actions.COLLAPSE] : instance[actions.EXPAND];
+						break;
+					default:
+						throw new TypeError("Unknown action: " + action);
+				}
+				func(element, quiet);
+			};
+
+			/**
+			 * Unsubscribe from a SHED action. Public for testing.
+			 *
+			 * @function module:wc/dom/shed._unsubscribe
+			 * @param {String} type The action you want to unsubscribe from (one of shed.actions)
+			 * @param {Function} subscriber The subscriber to unsubscribe.
+			 * @returns {?Function} The result of {@link module:wc/Observer#subscribe}
+			 * @ignore
+			 */
+			this._unsubscribe = function (type, subscriber) {
+				var result;
+				if (observer) {
+					result = observer.unsubscribe(subscriber, type);
+				}
+				return result;
+			};
+		}
+
+		var /** @alias module:wc/dom/shed */instance = new Shed();
+		disabledLink.setDisabled(function(element) {
+			return instance.isDisabled(element);
+		});
+
+		return instance;
+
+
+		/**
+		 * The actions supported by the module.
+		 * @typedef {Object} module:wc/dom/shed~actions
+		 * @property {String} SHOW "show"
+		 * @property {String} HIDE "hide"
+		 * @property {String} ENABLE "enable"
+		 * @property {String} DISABLE "disable"
+		 * @property {String} DESELECT "deselect"
+		 * @property {String} SELECT "select"
+		 * @property {String} MIX "mix"
+		 * @property {String} EXPAND "expand"
+		 * @property {String} COLLAPSE "collapse"
+		 * @property {String} MANDATORY "mandatory"
+		 * @property {String} OPTIONAL "optional"
+		 */
+	});