/* wc.ui.selectToggle.ie8.css */
.wc_seltog {
	&[role='checkbox'] {
		height: 12px;
		width: 12px;

		&:before {
			content: url('../images/checkbox.ie8.png');
			display: inline-block;
			height: 12px;
			width: 12px;
		}

		&[aria-checked='true']:before {
			content: url('../images/checkbox-s.ie8.png');
		}
<<<<<<< HEAD

		&[aria-checked='mixed']:before {
			content: url('../images/checkbox-d.ie8.png');
		}

=======
>>>>>>> 5a4eff19
		&[disabled] {
			&:before,
			&[aria-checked]:before {
				content: url('../images/checkbox-d.ie8.png');
			}
		}
	}
}
/* end wc.ui.selectToggle.ie8.css */
<|MERGE_RESOLUTION|>--- conflicted
+++ resolved
@@ -1,33 +1,26 @@
-/* wc.ui.selectToggle.ie8.css */
-.wc_seltog {
-	&[role='checkbox'] {
-		height: 12px;
-		width: 12px;
-
-		&:before {
-			content: url('../images/checkbox.ie8.png');
-			display: inline-block;
-			height: 12px;
-			width: 12px;
-		}
-
-		&[aria-checked='true']:before {
-			content: url('../images/checkbox-s.ie8.png');
-		}
-<<<<<<< HEAD
-
-		&[aria-checked='mixed']:before {
-			content: url('../images/checkbox-d.ie8.png');
-		}
-
-=======
->>>>>>> 5a4eff19
-		&[disabled] {
-			&:before,
-			&[aria-checked]:before {
-				content: url('../images/checkbox-d.ie8.png');
-			}
-		}
-	}
-}
-/* end wc.ui.selectToggle.ie8.css */
+/* wc.ui.selectToggle.ie8.css */
+.wc_seltog {
+	&[role='checkbox'] {
+		height: 12px;
+		width: 12px;
+
+		&:before {
+			content: url('../images/checkbox.ie8.png');
+			display: inline-block;
+			height: 12px;
+			width: 12px;
+		}
+
+		&[aria-checked='true']:before {
+			content: url('../images/checkbox-s.ie8.png');
+		}
+
+		&[disabled] {
+			&:before,
+			&[aria-checked]:before {
+				content: url('../images/checkbox-d.ie8.png');
+			}
+		}
+	}
+}
+/* end wc.ui.selectToggle.ie8.css */