--- conflicted
+++ resolved
@@ -1,127 +1,122 @@
-/* wc.ui.fieldLayout.scss */
-@import 'fieldLayout-mixins';
-
-// field layouts may be an ordered list, in which case we want to expose the numbers so need the element qualifier
-//scss-lint:disable QualifyingElement
-// ul.wc-fieldlayout {
-// 	@include tight-box;
-// 	list-style-type: none;
-// }
-//scss-lint:enable QualifyingElement
-
-// Vertical space between fields in a WFieldLayout.
-.wc-fieldlayout + .wc-fieldlayout {
-	margin-top: $vgap-normal;
-}
-
-<<<<<<< HEAD
-.wc-field + .wc-field {
-	margin-top: $vgap-normal;
-=======
-// Verticl space between fields in a WFieldLayout.
-.wc-field  + .wc-field {
-	margin-top: $wc-gap-normal;
->>>>>>> b518db42
-}
-
-.wc_ordered {
-	&,
-	.wc-fieldlayout {
-		counter-reset: wcfld;
-	}
-
-	> .wc-field {
-		counter-increment: wcfld;
-
-		> :first-child::before {
-			content: counter(wcfld) '. ';
-			margin-right: $hgap-small;
-
-			.wc_ordered & {
-				content: counters(wcfld, '.') ' ';
-			}
-		}
-	}
-
-	&.stacked > .wc-field {
-		&::before {
-			content: counter(wcfld) '. ';
-			margin-right: $hgap-small;
-
-			.wc_ordered & {
-				content: counters(wcfld, '.') ' ';
-			}
-		}
-
-		> :first-child::before {
-			content: '';
-			display: none;
-			margin-right: 0;
-		}
-	}
-}
-
-// This is the placeholder for a null or moved label (moved for checkbox or radio). Not shown on narrow viewports.
-.wc_fld_pl {
-	display: none;
-}
-
-// The input container div.
-.wc-input {
-	margin-top: $wc-gap-small; // push off of the label.
-
-	// InputWidth class is added to the field to signify that an inputWidth is in use so we can size the components.
-	.wc_inputwidth > & {
-		> .wc_input_wrapper {
-			width: 100%;
-
-			> input {
-				@include border-box;
-				width: 100%;
-			}
-
-			&[role='combobox'] > input[type] { // fake date input
-				max-width: calc(100% - 2rem);
-			}
-		}
-
-		> [type='password'],
-		> [type='number'],
-		> textarea,
-		> select,
-		> fieldset {
-			@include border-box;
-			width: 100%;
-		}
-	}
-
-	> .wc_input_wrapper,
-	> input,
-	> select,
-	> textarea {
-		max-width: 100%;
-	}
-}
-
-@include respond-not-small {
-	// This block should be in fieldLayout.dt.css but is here to work around a Safari bug.
-	// Flat is the most common use, but shouldn't be (due to a11y concerns which are not adequately covered by WCAG 2.0)
-	.wc_fld_flat > .wc-field {
-		> label,
-		> span,
-		> div {
-			display: inline-block;
-			vertical-align: text-top;
-
-			&:first-child { //The first child is the label or stand-in or merely an empty placeholder/spacer.
-				width: $label-width;
-			}
-		}
-
-		> .wc-input {
-			margin-top: 0; // Remove stacked margin.
-			max-width: $input-width;
-			width: $input-width;
-		}
-	}
-}
+/* wc.ui.fieldLayout.scss */
+@import 'fieldLayout-mixins';
+
+// field layouts may be an ordered list, in which case we want to expose the numbers so need the element qualifier
+//scss-lint:disable QualifyingElement
+// ul.wc-fieldlayout {
+// 	@include tight-box;
+// 	list-style-type: none;
+// }
+//scss-lint:enable QualifyingElement
+
+// Vertical space between WFieldLayouts.
+// .wc-fieldlayout + .wc-fieldlayout {
+// 	margin-top: $wc-gap-normal;
+// }
+
+// Verticl space between fields in a WFieldLayout.
+.wc-field  + .wc-field {
+	margin-top: $wc-gap-normal;
+}
+
+.wc_ordered {
+	&,
+	.wc-fieldlayout {
+		counter-reset: wcfld;
+	}
+
+	> .wc-field {
+		counter-increment: wcfld;
+
+		> :first-child::before {
+			content: counter(wcfld) '. ';
+			margin-right: $hgap-small;
+
+			.wc_ordered & {
+				content: counters(wcfld, '.') ' ';
+			}
+		}
+	}
+
+	&.stacked > .wc-field {
+		&::before {
+			content: counter(wcfld) '. ';
+			margin-right: $hgap-small;
+
+			.wc_ordered & {
+				content: counters(wcfld, '.') ' ';
+			}
+		}
+
+		> :first-child::before {
+			content: '';
+			display: none;
+			margin-right: 0;
+		}
+	}
+}
+
+// This is the placeholder for a null or moved label (moved for checkbox or radio). Not shown on narrow viewports.
+.wc_fld_pl {
+	display: none;
+}
+
+// The input container div.
+.wc-input {
+	margin-top: $wc-gap-small; // push off of the label.
+
+	// InputWidth class is added to the field to signify that an inputWidth is in use so we can size the components.
+	.wc_inputwidth > & {
+		> .wc_input_wrapper {
+			width: 100%;
+
+			> input {
+				@include border-box;
+				width: 100%;
+			}
+
+			&[role='combobox'] > input[type] { // fake date input
+				max-width: calc(100% - 2rem);
+			}
+		}
+
+		> [type='password'],
+		> [type='number'],
+		> textarea,
+		> select,
+		> fieldset {
+			@include border-box;
+			width: 100%;
+		}
+	}
+
+	> .wc_input_wrapper,
+	> input,
+	> select,
+	> textarea {
+		max-width: 100%;
+	}
+}
+
+@include respond-not-small {
+	// This block should be in fieldLayout.dt.css but is here to work around a Safari bug.
+	// Flat is the most common use, but shouldn't be (due to a11y concerns which are not adequately covered by WCAG 2.0)
+	.wc_fld_flat > .wc-field {
+		> label,
+		> span,
+		> div {
+			display: inline-block;
+			vertical-align: text-top;
+
+			&:first-child { //The first child is the label or stand-in or merely an empty placeholder/spacer.
+				width: $label-width;
+			}
+		}
+
+		> .wc-input {
+			margin-top: 0; // Remove stacked margin.
+			max-width: $input-width;
+			width: $input-width;
+		}
+	}
+}