<xsl:stylesheet xmlns:xsl="http://www.w3.org/1999/XSL/Transform" xmlns:ui="https://github.com/bordertech/wcomponents/namespace/ui/v1.0" 
	xmlns:html="http://www.w3.org/1999/xhtml" version="2.0">
	<xsl:import href="wc.common.attributes.xsl"/>
	<!-- 
		WLink and WInternalLink. 
	-->
	<xsl:template match="ui:link">
		<xsl:param name="imageAltText" select="''"/>
		<xsl:param name="ajax" select="''"/>
		<xsl:variable name="elementType">
			<xsl:choose>
				<xsl:when test="@type">
					<xsl:text>button</xsl:text>
				</xsl:when>
				<xsl:otherwise>
					<xsl:text>a</xsl:text>
				</xsl:otherwise>
			</xsl:choose>
		</xsl:variable>
		<xsl:element name="{$elementType}">
			<xsl:call-template name="commonAttributes">
				<xsl:with-param name="isControl">
					<xsl:choose>
						<xsl:when test="@type">
							<xsl:number value="1"/>
						</xsl:when>
						<xsl:otherwise>
							<xsl:number value="0"/>
						</xsl:otherwise>
					</xsl:choose>
				</xsl:with-param>
			</xsl:call-template>
			<xsl:call-template name="title"/>
			<xsl:choose>
				<xsl:when test="@type">
					<xsl:attribute name="type">
						<xsl:text>button</xsl:text>
					</xsl:attribute>
					<xsl:attribute name="data-wc-url">
						<xsl:value-of select="@url"/>
					</xsl:attribute>
					<xsl:if test="ui:windowAttributes">
						<xsl:attribute name="data-wc-window">
							<xsl:value-of select="ui:windowAttributes/@name"/>
						</xsl:attribute>
						<xsl:attribute name="aria-haspopup">
							<xsl:text>true</xsl:text>
						</xsl:attribute>
					</xsl:if>
				</xsl:when>
				<xsl:otherwise>
					<xsl:attribute name="href">
						<xsl:value-of select="@url"/>
					</xsl:attribute>
					<xsl:if test="$ajax != ''">
						<xsl:attribute name="data-wc-ajaxalias">
							<xsl:value-of select="$ajax"/>
						</xsl:attribute>
					</xsl:if>
<<<<<<< HEAD
					<xsl:if test="@rel or windowAttributes">
						<xsl:variable name="noopener" select="'noopener'"/>
						<xsl:variable name="noreferrer" select="'noreferrer'"/>
=======
					<xsl:if test="@rel or ui:windowAttributes">
>>>>>>> 1b4926d0
						<xsl:attribute name="rel">
							<xsl:choose>
								<xsl:when test="@rel">
									<xsl:value-of select="@rel"/>
									<xsl:if test="ui:windowAttributes">
										<xsl:if test="not(contains(@rel, $noopener))">
											<xsl:value-of select="concat(' ', $noopener)"/>
										</xsl:if>
										<xsl:if test="not(contains(@rel, $noreferrer))">
											<xsl:value-of select="concat(' ', $noreferrer)"/>
										</xsl:if>
									</xsl:if>
								</xsl:when>
								<xsl:otherwise>
									<xsl:value-of select="concat($noopener, ' ', $noreferrer)"/>
								</xsl:otherwise>
							</xsl:choose>
						</xsl:attribute>
					</xsl:if>
					<xsl:if test="ui:windowAttributes">
						<xsl:attribute name="target">
							<xsl:value-of select="ui:windowAttributes/@name"/>
						</xsl:attribute>
					</xsl:if>
				</xsl:otherwise>
			</xsl:choose>
			<xsl:call-template name="accessKey"/>
			<xsl:choose>
				<xsl:when test="@imageUrl">
					<xsl:if test="@imagePosition">
						<span>
							<xsl:apply-templates/>
						</span>
					</xsl:if>
					<xsl:variable name="alt">
						<xsl:choose>
							<xsl:when test="$imageAltText ne ''">
								<xsl:value-of select="$imageAltText"/>
							</xsl:when>
							<xsl:when test="@imagePosition">
								<xsl:value-of select="''"/>
							</xsl:when>
							<xsl:otherwise>
								<xsl:value-of select="text()"/>
							</xsl:otherwise>
						</xsl:choose>
					</xsl:variable>
					<img src="{@url}" alt="{$alt}" />
				</xsl:when>
				<xsl:otherwise>
					<xsl:apply-templates/>
				</xsl:otherwise>
			</xsl:choose>
		</xsl:element>
	</xsl:template>
	
	<!-- Window Attrributes applied to WLink -->
	<xsl:template match="ui:windowAttributes"/>
</xsl:stylesheet>
<|MERGE_RESOLUTION|>--- conflicted
+++ resolved
@@ -1,125 +1,121 @@
-<xsl:stylesheet xmlns:xsl="http://www.w3.org/1999/XSL/Transform" xmlns:ui="https://github.com/bordertech/wcomponents/namespace/ui/v1.0" 
-	xmlns:html="http://www.w3.org/1999/xhtml" version="2.0">
-	<xsl:import href="wc.common.attributes.xsl"/>
-	<!-- 
-		WLink and WInternalLink. 
-	-->
-	<xsl:template match="ui:link">
-		<xsl:param name="imageAltText" select="''"/>
-		<xsl:param name="ajax" select="''"/>
-		<xsl:variable name="elementType">
-			<xsl:choose>
-				<xsl:when test="@type">
-					<xsl:text>button</xsl:text>
-				</xsl:when>
-				<xsl:otherwise>
-					<xsl:text>a</xsl:text>
-				</xsl:otherwise>
-			</xsl:choose>
-		</xsl:variable>
-		<xsl:element name="{$elementType}">
-			<xsl:call-template name="commonAttributes">
-				<xsl:with-param name="isControl">
-					<xsl:choose>
-						<xsl:when test="@type">
-							<xsl:number value="1"/>
-						</xsl:when>
-						<xsl:otherwise>
-							<xsl:number value="0"/>
-						</xsl:otherwise>
-					</xsl:choose>
-				</xsl:with-param>
-			</xsl:call-template>
-			<xsl:call-template name="title"/>
-			<xsl:choose>
-				<xsl:when test="@type">
-					<xsl:attribute name="type">
-						<xsl:text>button</xsl:text>
-					</xsl:attribute>
-					<xsl:attribute name="data-wc-url">
-						<xsl:value-of select="@url"/>
-					</xsl:attribute>
-					<xsl:if test="ui:windowAttributes">
-						<xsl:attribute name="data-wc-window">
-							<xsl:value-of select="ui:windowAttributes/@name"/>
-						</xsl:attribute>
-						<xsl:attribute name="aria-haspopup">
-							<xsl:text>true</xsl:text>
-						</xsl:attribute>
-					</xsl:if>
-				</xsl:when>
-				<xsl:otherwise>
-					<xsl:attribute name="href">
-						<xsl:value-of select="@url"/>
-					</xsl:attribute>
-					<xsl:if test="$ajax != ''">
-						<xsl:attribute name="data-wc-ajaxalias">
-							<xsl:value-of select="$ajax"/>
-						</xsl:attribute>
-					</xsl:if>
-<<<<<<< HEAD
-					<xsl:if test="@rel or windowAttributes">
-						<xsl:variable name="noopener" select="'noopener'"/>
-						<xsl:variable name="noreferrer" select="'noreferrer'"/>
-=======
-					<xsl:if test="@rel or ui:windowAttributes">
->>>>>>> 1b4926d0
-						<xsl:attribute name="rel">
-							<xsl:choose>
-								<xsl:when test="@rel">
-									<xsl:value-of select="@rel"/>
-									<xsl:if test="ui:windowAttributes">
-										<xsl:if test="not(contains(@rel, $noopener))">
-											<xsl:value-of select="concat(' ', $noopener)"/>
-										</xsl:if>
-										<xsl:if test="not(contains(@rel, $noreferrer))">
-											<xsl:value-of select="concat(' ', $noreferrer)"/>
-										</xsl:if>
-									</xsl:if>
-								</xsl:when>
-								<xsl:otherwise>
-									<xsl:value-of select="concat($noopener, ' ', $noreferrer)"/>
-								</xsl:otherwise>
-							</xsl:choose>
-						</xsl:attribute>
-					</xsl:if>
-					<xsl:if test="ui:windowAttributes">
-						<xsl:attribute name="target">
-							<xsl:value-of select="ui:windowAttributes/@name"/>
-						</xsl:attribute>
-					</xsl:if>
-				</xsl:otherwise>
-			</xsl:choose>
-			<xsl:call-template name="accessKey"/>
-			<xsl:choose>
-				<xsl:when test="@imageUrl">
-					<xsl:if test="@imagePosition">
-						<span>
-							<xsl:apply-templates/>
-						</span>
-					</xsl:if>
-					<xsl:variable name="alt">
-						<xsl:choose>
-							<xsl:when test="$imageAltText ne ''">
-								<xsl:value-of select="$imageAltText"/>
-							</xsl:when>
-							<xsl:when test="@imagePosition">
-								<xsl:value-of select="''"/>
-							</xsl:when>
-							<xsl:otherwise>
-								<xsl:value-of select="text()"/>
-							</xsl:otherwise>
-						</xsl:choose>
-					</xsl:variable>
-					<img src="{@url}" alt="{$alt}" />
-				</xsl:when>
-				<xsl:otherwise>
-					<xsl:apply-templates/>
-				</xsl:otherwise>
-			</xsl:choose>
-		</xsl:element>
-	</xsl:template>
-	
-	<!-- Window Attrributes applied to WLink -->
-	<xsl:template match="ui:windowAttributes"/>
-</xsl:stylesheet>
+<xsl:stylesheet xmlns:xsl="http://www.w3.org/1999/XSL/Transform" xmlns:ui="https://github.com/bordertech/wcomponents/namespace/ui/v1.0" 
+	xmlns:html="http://www.w3.org/1999/xhtml" version="2.0">
+	<xsl:import href="wc.common.attributes.xsl"/>
+	<!-- 
+		WLink and WInternalLink. 
+	-->
+	<xsl:template match="ui:link">
+		<xsl:param name="imageAltText" select="''"/>
+		<xsl:param name="ajax" select="''"/>
+		<xsl:variable name="elementType">
+			<xsl:choose>
+				<xsl:when test="@type">
+					<xsl:text>button</xsl:text>
+				</xsl:when>
+				<xsl:otherwise>
+					<xsl:text>a</xsl:text>
+				</xsl:otherwise>
+			</xsl:choose>
+		</xsl:variable>
+		<xsl:element name="{$elementType}">
+			<xsl:call-template name="commonAttributes">
+				<xsl:with-param name="isControl">
+					<xsl:choose>
+						<xsl:when test="@type">
+							<xsl:number value="1"/>
+						</xsl:when>
+						<xsl:otherwise>
+							<xsl:number value="0"/>
+						</xsl:otherwise>
+					</xsl:choose>
+				</xsl:with-param>
+			</xsl:call-template>
+			<xsl:call-template name="title"/>
+			<xsl:choose>
+				<xsl:when test="@type">
+					<xsl:attribute name="type">
+						<xsl:text>button</xsl:text>
+					</xsl:attribute>
+					<xsl:attribute name="data-wc-url">
+						<xsl:value-of select="@url"/>
+					</xsl:attribute>
+					<xsl:if test="ui:windowAttributes">
+						<xsl:attribute name="data-wc-window">
+							<xsl:value-of select="ui:windowAttributes/@name"/>
+						</xsl:attribute>
+						<xsl:attribute name="aria-haspopup">
+							<xsl:text>true</xsl:text>
+						</xsl:attribute>
+					</xsl:if>
+				</xsl:when>
+				<xsl:otherwise>
+					<xsl:attribute name="href">
+						<xsl:value-of select="@url"/>
+					</xsl:attribute>
+					<xsl:if test="$ajax != ''">
+						<xsl:attribute name="data-wc-ajaxalias">
+							<xsl:value-of select="$ajax"/>
+						</xsl:attribute>
+					</xsl:if>
+					<xsl:if test="@rel or ui:windowAttributes">
+						<xsl:variable name="noopener" select="'noopener'"/>
+						<xsl:variable name="noreferrer" select="'noreferrer'"/>
+						<xsl:attribute name="rel">
+							<xsl:choose>
+								<xsl:when test="@rel">
+									<xsl:value-of select="@rel"/>
+									<xsl:if test="ui:windowAttributes">
+										<xsl:if test="not(contains(@rel, $noopener))">
+											<xsl:value-of select="concat(' ', $noopener)"/>
+										</xsl:if>
+										<xsl:if test="not(contains(@rel, $noreferrer))">
+											<xsl:value-of select="concat(' ', $noreferrer)"/>
+										</xsl:if>
+									</xsl:if>
+								</xsl:when>
+								<xsl:otherwise>
+									<xsl:value-of select="concat($noopener, ' ', $noreferrer)"/>
+								</xsl:otherwise>
+							</xsl:choose>
+						</xsl:attribute>
+					</xsl:if>
+					<xsl:if test="ui:windowAttributes">
+						<xsl:attribute name="target">
+							<xsl:value-of select="ui:windowAttributes/@name"/>
+						</xsl:attribute>
+					</xsl:if>
+				</xsl:otherwise>
+			</xsl:choose>
+			<xsl:call-template name="accessKey"/>
+			<xsl:choose>
+				<xsl:when test="@imageUrl">
+					<xsl:if test="@imagePosition">
+						<span>
+							<xsl:apply-templates/>
+						</span>
+					</xsl:if>
+					<xsl:variable name="alt">
+						<xsl:choose>
+							<xsl:when test="$imageAltText ne ''">
+								<xsl:value-of select="$imageAltText"/>
+							</xsl:when>
+							<xsl:when test="@imagePosition">
+								<xsl:value-of select="''"/>
+							</xsl:when>
+							<xsl:otherwise>
+								<xsl:value-of select="text()"/>
+							</xsl:otherwise>
+						</xsl:choose>
+					</xsl:variable>
+					<img src="{@url}" alt="{$alt}" />
+				</xsl:when>
+				<xsl:otherwise>
+					<xsl:apply-templates/>
+				</xsl:otherwise>
+			</xsl:choose>
+		</xsl:element>
+	</xsl:template>
+	
+	<!-- Window Attrributes applied to WLink -->
+	<xsl:template match="ui:windowAttributes"/>
+</xsl:stylesheet>