<xsl:stylesheet xmlns:xsl="http://www.w3.org/1999/XSL/Transform" xmlns:ui="https://github.com/bordertech/wcomponents/namespace/ui/v1.0" 
	xmlns:html="http://www.w3.org/1999/xhtml" version="2.0">
	<xsl:import href="wc.common.ajax.xsl"/>
	<xsl:import href="wc.common.attributeSets.xsl"/>
	<xsl:import href="wc.common.readOnly.xsl"/>
	<xsl:import href="wc.common.title.xsl"/>
	<xsl:import href="wc.common.n.className.xsl"/>

	<xsl:template match="ui:datefield">
		<xsl:variable name="id" select="@id"/>
		<xsl:variable name="pickId">
			<xsl:value-of select="concat($id, '_cal')"/>
		</xsl:variable>
		<xsl:choose>
			<xsl:when test="@readOnly">
				<xsl:variable name="tagName">
					<xsl:choose>
						<xsl:when test="@allowPartial">
							<xsl:text>span</xsl:text>
						</xsl:when>
						<xsl:otherwise>
							<xsl:text>time</xsl:text>
						</xsl:otherwise>
					</xsl:choose>
				</xsl:variable>
				<xsl:element name="{$tagName}">
					<xsl:call-template name="commonAttributes">
						<xsl:with-param name="class">
							<xsl:text> wc_datero wc_ro</xsl:text>
						</xsl:with-param>
					</xsl:call-template>
<<<<<<< HEAD
=======
					<xsl:if test="$myLabel">
						<xsl:attribute name="aria-labelledby">
							<xsl:value-of select="$myLabel/@id"/>
						</xsl:attribute>
					</xsl:if>
					<xsl:call-template name="roComponentName"/>
>>>>>>> 3dbed607
					<xsl:choose>
						<xsl:when test="@date">
							<xsl:variable name="datetimeattrib">
								<xsl:choose>
									<xsl:when test="$tagName eq 'span'">
										<xsl:text>data-wc-value</xsl:text>
									</xsl:when>
									<xsl:otherwise>
										<xsl:text>datetime</xsl:text>
									</xsl:otherwise>
								</xsl:choose>
							</xsl:variable>
							<xsl:attribute name="{$datetimeattrib}">
								<xsl:value-of select="@date"/>
							</xsl:attribute>
						</xsl:when>
						<xsl:otherwise>
							<xsl:value-of select="normalize-space(.)"/>
						</xsl:otherwise>
					</xsl:choose>
				</xsl:element>
			</xsl:when>
			<xsl:otherwise>
				<xsl:variable name="inputId" select="concat($id,'_input')"/>
				<div id="{$id}">
					<xsl:call-template name="commonAttributes">
						<xsl:with-param name="live" select="'off'"/>
						<xsl:with-param name="class">
							<xsl:text>wc_input_wrapper</xsl:text>
							<xsl:if test="@allowPartial">
								<xsl:text> wc_datefield_partial</xsl:text>
							</xsl:if>
						</xsl:with-param>
					</xsl:call-template>
					<xsl:if test="@allowPartial">
						<xsl:attribute name="role">
							<xsl:text>combobox</xsl:text>
						</xsl:attribute>
						<xsl:attribute name="aria-autocomplete">
							<xsl:text>list</xsl:text>
						</xsl:attribute>
						<xsl:attribute name="aria-expanded">
							<xsl:text>false</xsl:text>
						</xsl:attribute>
						<xsl:if test="@date">
							<xsl:attribute name="data-wc-value">
								<xsl:value-of select="@date"/>
							</xsl:attribute>
						</xsl:if>
					</xsl:if>
					<xsl:call-template name="ariaLabel"/>
					<xsl:element name="input">
						<xsl:attribute name="type">
							<xsl:choose>
								<xsl:when test="@allowPartial">
									<xsl:text>text</xsl:text>
								</xsl:when>
								<xsl:otherwise>
									<xsl:text>date</xsl:text>
								</xsl:otherwise>
							</xsl:choose>
						</xsl:attribute>
						<xsl:attribute name="id">
							<xsl:value-of select="$inputId"/>
						</xsl:attribute>
						<xsl:attribute name="name">
							<xsl:value-of select="$id"/>
						</xsl:attribute>
						<xsl:attribute name="value">
							<xsl:choose>
								<xsl:when test="@date">
									<xsl:value-of select="@date"/>
								</xsl:when>
								<xsl:when test="@allowPartial">
									<xsl:value-of select="."/>
								</xsl:when>
								<!-- QC157989 -->
								<xsl:otherwise>
									<xsl:value-of select="."/>
								</xsl:otherwise>
							</xsl:choose>
						</xsl:attribute>
						<xsl:choose>
							<xsl:when test="@allowPartial">
								<!-- every input that implements combo should have autocomplete turned off -->
								<xsl:attribute name="autocomplete">
									<xsl:text>off</xsl:text>
								</xsl:attribute>
							</xsl:when>
							<xsl:otherwise>
								<xsl:if test="@min">
									<xsl:attribute name="min">
										<xsl:value-of select="@min"/>
									</xsl:attribute>
								</xsl:if>
								<xsl:if test="@max">
									<xsl:attribute name="max">
										<xsl:value-of select="@max"/>
									</xsl:attribute>
								</xsl:if>
								<xsl:if test="@autocomplete">
									<xsl:attribute name="autocomplete">
										<xsl:value-of select="@autocomplete"/>
									</xsl:attribute>
								</xsl:if>
							</xsl:otherwise>
						</xsl:choose>

						<xsl:call-template name="requiredElement">
							<xsl:with-param name="useNative" select="1"/>
						</xsl:call-template>
						<xsl:if test="@required">
							<xsl:attribute name="placeholder">
								<xsl:text>{{t 'requiredPlaceholder'}}</xsl:text>
							</xsl:attribute>
						</xsl:if>
						<xsl:call-template name="title">
							<xsl:with-param name="contentAfter">
								<xsl:text>{{t 'datefield_title_default'}}</xsl:text>
							</xsl:with-param>
						</xsl:call-template>
						<xsl:call-template name="ajaxController"/>
						<xsl:call-template name="disabledElement">
							<xsl:with-param name="isControl" select="1"/>
						</xsl:call-template>
					</xsl:element>
					<xsl:if test="@allowPartial">
						<!-- This is the date picker launch control element.

						Calendar needs an ID so that if the date input itself is the target of an AJAX
						"replace" the calendar icon will get cleaned up by our duplicate ID prevention
						logic (assumes the new date field has the same ID which in WComponents is always the case).
						-->
						<button value="{$inputId}" tabindex="-1" id="{$pickId}" type="button" aria-hidden="true" class="wc_wdf_cal wc_btn_icon wc-invite">
							<xsl:call-template name="disabledElement">
								<xsl:with-param name="isControl" select="1"/>
							</xsl:call-template>
						</button>
						<span role="listbox" aria-busy="true"></span>
					</xsl:if>
				</div>
			</xsl:otherwise>
		</xsl:choose>
	</xsl:template>
</xsl:stylesheet>
<|MERGE_RESOLUTION|>--- conflicted
+++ resolved
@@ -1,185 +1,177 @@
-<xsl:stylesheet xmlns:xsl="http://www.w3.org/1999/XSL/Transform" xmlns:ui="https://github.com/bordertech/wcomponents/namespace/ui/v1.0" 
-	xmlns:html="http://www.w3.org/1999/xhtml" version="2.0">
-	<xsl:import href="wc.common.ajax.xsl"/>
-	<xsl:import href="wc.common.attributeSets.xsl"/>
-	<xsl:import href="wc.common.readOnly.xsl"/>
-	<xsl:import href="wc.common.title.xsl"/>
-	<xsl:import href="wc.common.n.className.xsl"/>
-
-	<xsl:template match="ui:datefield">
-		<xsl:variable name="id" select="@id"/>
-		<xsl:variable name="pickId">
-			<xsl:value-of select="concat($id, '_cal')"/>
-		</xsl:variable>
-		<xsl:choose>
-			<xsl:when test="@readOnly">
-				<xsl:variable name="tagName">
-					<xsl:choose>
-						<xsl:when test="@allowPartial">
-							<xsl:text>span</xsl:text>
-						</xsl:when>
-						<xsl:otherwise>
-							<xsl:text>time</xsl:text>
-						</xsl:otherwise>
-					</xsl:choose>
-				</xsl:variable>
-				<xsl:element name="{$tagName}">
-					<xsl:call-template name="commonAttributes">
-						<xsl:with-param name="class">
-							<xsl:text> wc_datero wc_ro</xsl:text>
-						</xsl:with-param>
-					</xsl:call-template>
-<<<<<<< HEAD
-=======
-					<xsl:if test="$myLabel">
-						<xsl:attribute name="aria-labelledby">
-							<xsl:value-of select="$myLabel/@id"/>
-						</xsl:attribute>
-					</xsl:if>
-					<xsl:call-template name="roComponentName"/>
->>>>>>> 3dbed607
-					<xsl:choose>
-						<xsl:when test="@date">
-							<xsl:variable name="datetimeattrib">
-								<xsl:choose>
-									<xsl:when test="$tagName eq 'span'">
-										<xsl:text>data-wc-value</xsl:text>
-									</xsl:when>
-									<xsl:otherwise>
-										<xsl:text>datetime</xsl:text>
-									</xsl:otherwise>
-								</xsl:choose>
-							</xsl:variable>
-							<xsl:attribute name="{$datetimeattrib}">
-								<xsl:value-of select="@date"/>
-							</xsl:attribute>
-						</xsl:when>
-						<xsl:otherwise>
-							<xsl:value-of select="normalize-space(.)"/>
-						</xsl:otherwise>
-					</xsl:choose>
-				</xsl:element>
-			</xsl:when>
-			<xsl:otherwise>
-				<xsl:variable name="inputId" select="concat($id,'_input')"/>
-				<div id="{$id}">
-					<xsl:call-template name="commonAttributes">
-						<xsl:with-param name="live" select="'off'"/>
-						<xsl:with-param name="class">
-							<xsl:text>wc_input_wrapper</xsl:text>
-							<xsl:if test="@allowPartial">
-								<xsl:text> wc_datefield_partial</xsl:text>
-							</xsl:if>
-						</xsl:with-param>
-					</xsl:call-template>
-					<xsl:if test="@allowPartial">
-						<xsl:attribute name="role">
-							<xsl:text>combobox</xsl:text>
-						</xsl:attribute>
-						<xsl:attribute name="aria-autocomplete">
-							<xsl:text>list</xsl:text>
-						</xsl:attribute>
-						<xsl:attribute name="aria-expanded">
-							<xsl:text>false</xsl:text>
-						</xsl:attribute>
-						<xsl:if test="@date">
-							<xsl:attribute name="data-wc-value">
-								<xsl:value-of select="@date"/>
-							</xsl:attribute>
-						</xsl:if>
-					</xsl:if>
-					<xsl:call-template name="ariaLabel"/>
-					<xsl:element name="input">
-						<xsl:attribute name="type">
-							<xsl:choose>
-								<xsl:when test="@allowPartial">
-									<xsl:text>text</xsl:text>
-								</xsl:when>
-								<xsl:otherwise>
-									<xsl:text>date</xsl:text>
-								</xsl:otherwise>
-							</xsl:choose>
-						</xsl:attribute>
-						<xsl:attribute name="id">
-							<xsl:value-of select="$inputId"/>
-						</xsl:attribute>
-						<xsl:attribute name="name">
-							<xsl:value-of select="$id"/>
-						</xsl:attribute>
-						<xsl:attribute name="value">
-							<xsl:choose>
-								<xsl:when test="@date">
-									<xsl:value-of select="@date"/>
-								</xsl:when>
-								<xsl:when test="@allowPartial">
-									<xsl:value-of select="."/>
-								</xsl:when>
-								<!-- QC157989 -->
-								<xsl:otherwise>
-									<xsl:value-of select="."/>
-								</xsl:otherwise>
-							</xsl:choose>
-						</xsl:attribute>
-						<xsl:choose>
-							<xsl:when test="@allowPartial">
-								<!-- every input that implements combo should have autocomplete turned off -->
-								<xsl:attribute name="autocomplete">
-									<xsl:text>off</xsl:text>
-								</xsl:attribute>
-							</xsl:when>
-							<xsl:otherwise>
-								<xsl:if test="@min">
-									<xsl:attribute name="min">
-										<xsl:value-of select="@min"/>
-									</xsl:attribute>
-								</xsl:if>
-								<xsl:if test="@max">
-									<xsl:attribute name="max">
-										<xsl:value-of select="@max"/>
-									</xsl:attribute>
-								</xsl:if>
-								<xsl:if test="@autocomplete">
-									<xsl:attribute name="autocomplete">
-										<xsl:value-of select="@autocomplete"/>
-									</xsl:attribute>
-								</xsl:if>
-							</xsl:otherwise>
-						</xsl:choose>
-
-						<xsl:call-template name="requiredElement">
-							<xsl:with-param name="useNative" select="1"/>
-						</xsl:call-template>
-						<xsl:if test="@required">
-							<xsl:attribute name="placeholder">
-								<xsl:text>{{t 'requiredPlaceholder'}}</xsl:text>
-							</xsl:attribute>
-						</xsl:if>
-						<xsl:call-template name="title">
-							<xsl:with-param name="contentAfter">
-								<xsl:text>{{t 'datefield_title_default'}}</xsl:text>
-							</xsl:with-param>
-						</xsl:call-template>
-						<xsl:call-template name="ajaxController"/>
-						<xsl:call-template name="disabledElement">
-							<xsl:with-param name="isControl" select="1"/>
-						</xsl:call-template>
-					</xsl:element>
-					<xsl:if test="@allowPartial">
-						<!-- This is the date picker launch control element.
-
-						Calendar needs an ID so that if the date input itself is the target of an AJAX
-						"replace" the calendar icon will get cleaned up by our duplicate ID prevention
-						logic (assumes the new date field has the same ID which in WComponents is always the case).
-						-->
-						<button value="{$inputId}" tabindex="-1" id="{$pickId}" type="button" aria-hidden="true" class="wc_wdf_cal wc_btn_icon wc-invite">
-							<xsl:call-template name="disabledElement">
-								<xsl:with-param name="isControl" select="1"/>
-							</xsl:call-template>
-						</button>
-						<span role="listbox" aria-busy="true"></span>
-					</xsl:if>
-				</div>
-			</xsl:otherwise>
-		</xsl:choose>
-	</xsl:template>
-</xsl:stylesheet>
+<xsl:stylesheet xmlns:xsl="http://www.w3.org/1999/XSL/Transform" xmlns:ui="https://github.com/bordertech/wcomponents/namespace/ui/v1.0" 
+	xmlns:html="http://www.w3.org/1999/xhtml" version="2.0">
+	<xsl:import href="wc.common.ajax.xsl"/>
+	<xsl:import href="wc.common.attributeSets.xsl"/>
+	<xsl:import href="wc.common.readOnly.xsl"/>
+	<xsl:import href="wc.common.title.xsl"/>
+	<xsl:import href="wc.common.n.className.xsl"/>
+
+	<xsl:template match="ui:datefield">
+		<xsl:variable name="id" select="@id"/>
+		<xsl:variable name="pickId">
+			<xsl:value-of select="concat($id, '_cal')"/>
+		</xsl:variable>
+		<xsl:choose>
+			<xsl:when test="@readOnly">
+				<xsl:variable name="tagName">
+					<xsl:choose>
+						<xsl:when test="@allowPartial">
+							<xsl:text>span</xsl:text>
+						</xsl:when>
+						<xsl:otherwise>
+							<xsl:text>time</xsl:text>
+						</xsl:otherwise>
+					</xsl:choose>
+				</xsl:variable>
+				<xsl:element name="{$tagName}">
+					<xsl:call-template name="commonAttributes">
+						<xsl:with-param name="class">
+							<xsl:text> wc_datero wc_ro</xsl:text>
+						</xsl:with-param>
+					</xsl:call-template>
+					<xsl:call-template name="roComponentName"/>
+					<xsl:choose>
+						<xsl:when test="@date">
+							<xsl:variable name="datetimeattrib">
+								<xsl:choose>
+									<xsl:when test="$tagName eq 'span'">
+										<xsl:text>data-wc-value</xsl:text>
+									</xsl:when>
+									<xsl:otherwise>
+										<xsl:text>datetime</xsl:text>
+									</xsl:otherwise>
+								</xsl:choose>
+							</xsl:variable>
+							<xsl:attribute name="{$datetimeattrib}">
+								<xsl:value-of select="@date"/>
+							</xsl:attribute>
+						</xsl:when>
+						<xsl:otherwise>
+							<xsl:value-of select="normalize-space(.)"/>
+						</xsl:otherwise>
+					</xsl:choose>
+				</xsl:element>
+			</xsl:when>
+			<xsl:otherwise>
+				<xsl:variable name="inputId" select="concat($id,'_input')"/>
+				<div id="{$id}">
+					<xsl:call-template name="commonAttributes">
+						<xsl:with-param name="live" select="'off'"/>
+						<xsl:with-param name="class">
+							<xsl:text>wc_input_wrapper</xsl:text>
+							<xsl:if test="@allowPartial">
+								<xsl:text> wc_datefield_partial</xsl:text>
+							</xsl:if>
+						</xsl:with-param>
+					</xsl:call-template>
+					<xsl:if test="@allowPartial">
+						<xsl:attribute name="role">
+							<xsl:text>combobox</xsl:text>
+						</xsl:attribute>
+						<xsl:attribute name="aria-autocomplete">
+							<xsl:text>list</xsl:text>
+						</xsl:attribute>
+						<xsl:attribute name="aria-expanded">
+							<xsl:text>false</xsl:text>
+						</xsl:attribute>
+						<xsl:if test="@date">
+							<xsl:attribute name="data-wc-value">
+								<xsl:value-of select="@date"/>
+							</xsl:attribute>
+						</xsl:if>
+					</xsl:if>
+					<xsl:call-template name="ariaLabel"/>
+					<xsl:element name="input">
+						<xsl:attribute name="type">
+							<xsl:choose>
+								<xsl:when test="@allowPartial">
+									<xsl:text>text</xsl:text>
+								</xsl:when>
+								<xsl:otherwise>
+									<xsl:text>date</xsl:text>
+								</xsl:otherwise>
+							</xsl:choose>
+						</xsl:attribute>
+						<xsl:attribute name="id">
+							<xsl:value-of select="$inputId"/>
+						</xsl:attribute>
+						<xsl:attribute name="name">
+							<xsl:value-of select="$id"/>
+						</xsl:attribute>
+						<xsl:attribute name="value">
+							<xsl:choose>
+								<xsl:when test="@date">
+									<xsl:value-of select="@date"/>
+								</xsl:when>
+								<xsl:when test="@allowPartial">
+									<xsl:value-of select="."/>
+								</xsl:when>
+								<!-- QC157989 -->
+								<xsl:otherwise>
+									<xsl:value-of select="."/>
+								</xsl:otherwise>
+							</xsl:choose>
+						</xsl:attribute>
+						<xsl:choose>
+							<xsl:when test="@allowPartial">
+								<!-- every input that implements combo should have autocomplete turned off -->
+								<xsl:attribute name="autocomplete">
+									<xsl:text>off</xsl:text>
+								</xsl:attribute>
+							</xsl:when>
+							<xsl:otherwise>
+								<xsl:if test="@min">
+									<xsl:attribute name="min">
+										<xsl:value-of select="@min"/>
+									</xsl:attribute>
+								</xsl:if>
+								<xsl:if test="@max">
+									<xsl:attribute name="max">
+										<xsl:value-of select="@max"/>
+									</xsl:attribute>
+								</xsl:if>
+								<xsl:if test="@autocomplete">
+									<xsl:attribute name="autocomplete">
+										<xsl:value-of select="@autocomplete"/>
+									</xsl:attribute>
+								</xsl:if>
+							</xsl:otherwise>
+						</xsl:choose>
+
+						<xsl:call-template name="requiredElement">
+							<xsl:with-param name="useNative" select="1"/>
+						</xsl:call-template>
+						<xsl:if test="@required">
+							<xsl:attribute name="placeholder">
+								<xsl:text>{{t 'requiredPlaceholder'}}</xsl:text>
+							</xsl:attribute>
+						</xsl:if>
+						<xsl:call-template name="title">
+							<xsl:with-param name="contentAfter">
+								<xsl:text>{{t 'datefield_title_default'}}</xsl:text>
+							</xsl:with-param>
+						</xsl:call-template>
+						<xsl:call-template name="ajaxController"/>
+						<xsl:call-template name="disabledElement">
+							<xsl:with-param name="isControl" select="1"/>
+						</xsl:call-template>
+					</xsl:element>
+					<xsl:if test="@allowPartial">
+						<!-- This is the date picker launch control element.
+
+						Calendar needs an ID so that if the date input itself is the target of an AJAX
+						"replace" the calendar icon will get cleaned up by our duplicate ID prevention
+						logic (assumes the new date field has the same ID which in WComponents is always the case).
+						-->
+						<button value="{$inputId}" tabindex="-1" id="{$pickId}" type="button" aria-hidden="true" class="wc_wdf_cal wc_btn_icon wc-invite">
+							<xsl:call-template name="disabledElement">
+								<xsl:with-param name="isControl" select="1"/>
+							</xsl:call-template>
+						</button>
+						<span role="listbox" aria-busy="true"></span>
+					</xsl:if>
+				</div>
+			</xsl:otherwise>
+		</xsl:choose>
+	</xsl:template>
+</xsl:stylesheet>