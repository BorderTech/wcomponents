--- conflicted
+++ resolved
@@ -1,113 +1,97 @@
-<xsl:stylesheet xmlns:xsl="http://www.w3.org/1999/XSL/Transform" xmlns:ui="https://github.com/bordertech/wcomponents/namespace/ui/v1.0" xmlns:html="http://www.w3.org/1999/xhtml" version="2.0">
-<<<<<<< HEAD
-	<xsl:import href="wc.common.attributeSets.xsl"/>
-	<xsl:import href="wc.common.disabledElement.xsl"/>
-	<xsl:import href="wc.common.hide.xsl"/>
-	<xsl:import href="wc.common.readOnly.xsl"/>
-	<xsl:import href="wc.common.required.xsl"/>
-	<xsl:import href="wc.constants.xsl"/>
-=======
-	<xsl:import href="wc.common.readOnly.xsl"/>
->>>>>>> 3dbed607
-	<!--
-		Simple transform to textarea.
-
-		Note on maxLength:
-		We deliberately bypass the browser native implementation of maxlength on
-		textareas. This is to allow users to work in the textarea before submitting the page.
-		For example a user may paste in a large body of text knowing that it is too long. The
-		user should be allowed to do this and then work within the textarea to reduce the length
-		before submitting.
-
-		If the length of the textarea is constrained then the user would be forced to open another
-		application (for example a text editor) paste the large text there, reduce the length of the
-		text (without an immediate character count) and then paste into the textarea.
-		The HTML5 browsers have it wrong, we have it right.
-	-->
-	<xsl:template match="ui:textarea">
-		<xsl:variable name="id" select="@id"/>
-		<xsl:variable name="tickerId" select="concat(@id,'_tick')"/>
-		<xsl:choose>
-<<<<<<< HEAD
-			<xsl:when test="number($readOnly) eq 1">
-				<xsl:call-template name="readOnlyControl"/>
-=======
-			<xsl:when test="@readOnly">
-				<xsl:call-template name="readOnlyControl">
-					<xsl:with-param name="label" select="$myLabel[1]"/>
-				</xsl:call-template>
->>>>>>> 3dbed607
-			</xsl:when>
-			<xsl:otherwise>
-				<textarea>
-					<xsl:call-template name="commonControlAttributes">
-						<xsl:with-param name="name" select="$id"/>
-						<xsl:with-param name="live" select="'off'"/>
-						<xsl:with-param name="class">
-							<xsl:if test="(@required or @placeholder) and not(text())">
-								<xsl:text>wc-buggyie</xsl:text>
-							</xsl:if>
-						</xsl:with-param>
-					</xsl:call-template>
-					<xsl:if test="@maxLength">
-						<xsl:attribute name="data-wc-maxlength">
-							<xsl:value-of select="@maxLength"/>
-						</xsl:attribute>
-						<xsl:attribute name="aria-owns">
-							<xsl:value-of select="$tickerId"/>
-						</xsl:attribute>
-					</xsl:if>
-					<xsl:if test="@minLength">
-						<xsl:attribute name="data-wc-min">
-							<xsl:value-of select="@minLength"/>
-						</xsl:attribute>
-					</xsl:if>
-					<xsl:if test="@placeholder or @required">
-						<xsl:attribute name="placeholder">
-							<xsl:choose>
-								<xsl:when test="@placeholder">
-									<xsl:value-of select="@placeholder"/>
-								</xsl:when>
-								<xsl:otherwise>
-									<xsl:text>{{t 'requiredPlaceholder'}}</xsl:text>
-								</xsl:otherwise>
-							</xsl:choose>
-						</xsl:attribute>
-					</xsl:if>
-					<xsl:if test="@cols">
-						<xsl:attribute name="cols">
-							<xsl:value-of select="@cols"/>
-						</xsl:attribute>
-					</xsl:if>
-					<xsl:if test="@rows">
-						<xsl:attribute name="rows">
-							<xsl:value-of select="@rows"/>
-						</xsl:attribute>
-					</xsl:if>
-					<xsl:if test="@autocomplete">
-						<xsl:attribute name="autocomplete">
-							<xsl:value-of select="@autocomplete"/>
-						</xsl:attribute>
-					</xsl:if>
-					<xsl:value-of select="."/>
-				</textarea>
-				<xsl:if test="@maxLength">
-					<xsl:element name="output">
-						<xsl:attribute name="id">
-							<xsl:value-of select="$tickerId"/>
-						</xsl:attribute>
-						<xsl:attribute name="name">
-							<xsl:value-of select="$tickerId"/>
-						</xsl:attribute>
-						<xsl:attribute name="for">
-							<xsl:value-of select="@id"/>
-						</xsl:attribute>
-						<xsl:call-template name="hiddenElement"/>
-					</xsl:element>
-				</xsl:if>
-			</xsl:otherwise>
-		</xsl:choose>
-	</xsl:template>
-	
-	<xsl:template match="ui:rtf"/>
-</xsl:stylesheet>
+<xsl:stylesheet xmlns:xsl="http://www.w3.org/1999/XSL/Transform" xmlns:ui="https://github.com/bordertech/wcomponents/namespace/ui/v1.0" xmlns:html="http://www.w3.org/1999/xhtml" version="2.0">
+	<xsl:import href="wc.common.readOnly.xsl"/>
+	<!--
+		Simple transform to textarea.
+
+		Note on maxLength:
+		We deliberately bypass the browser native implementation of maxlength on
+		textareas. This is to allow users to work in the textarea before submitting the page.
+		For example a user may paste in a large body of text knowing that it is too long. The
+		user should be allowed to do this and then work within the textarea to reduce the length
+		before submitting.
+
+		If the length of the textarea is constrained then the user would be forced to open another
+		application (for example a text editor) paste the large text there, reduce the length of the
+		text (without an immediate character count) and then paste into the textarea.
+		The HTML5 browsers have it wrong, we have it right.
+	-->
+	<xsl:template match="ui:textarea">
+		<xsl:variable name="id" select="@id"/>
+		<xsl:variable name="tickerId" select="concat(@id,'_tick')"/>
+		<xsl:choose>
+			<xsl:when test="@readOnly">
+				<xsl:call-template name="readOnlyControl"/>
+			</xsl:when>
+			<xsl:otherwise>
+				<textarea>
+					<xsl:call-template name="commonControlAttributes">
+						<xsl:with-param name="name" select="$id"/>
+						<xsl:with-param name="live" select="'off'"/>
+						<xsl:with-param name="class">
+							<xsl:if test="(@required or @placeholder) and not(text())">
+								<xsl:text>wc-buggyie</xsl:text>
+							</xsl:if>
+						</xsl:with-param>
+					</xsl:call-template>
+					<xsl:if test="@maxLength">
+						<xsl:attribute name="data-wc-maxlength">
+							<xsl:value-of select="@maxLength"/>
+						</xsl:attribute>
+						<xsl:attribute name="aria-owns">
+							<xsl:value-of select="$tickerId"/>
+						</xsl:attribute>
+					</xsl:if>
+					<xsl:if test="@minLength">
+						<xsl:attribute name="data-wc-min">
+							<xsl:value-of select="@minLength"/>
+						</xsl:attribute>
+					</xsl:if>
+					<xsl:if test="@placeholder or @required">
+						<xsl:attribute name="placeholder">
+							<xsl:choose>
+								<xsl:when test="@placeholder">
+									<xsl:value-of select="@placeholder"/>
+								</xsl:when>
+								<xsl:otherwise>
+									<xsl:text>{{t 'requiredPlaceholder'}}</xsl:text>
+								</xsl:otherwise>
+							</xsl:choose>
+						</xsl:attribute>
+					</xsl:if>
+					<xsl:if test="@cols">
+						<xsl:attribute name="cols">
+							<xsl:value-of select="@cols"/>
+						</xsl:attribute>
+					</xsl:if>
+					<xsl:if test="@rows">
+						<xsl:attribute name="rows">
+							<xsl:value-of select="@rows"/>
+						</xsl:attribute>
+					</xsl:if>
+					<xsl:if test="@autocomplete">
+						<xsl:attribute name="autocomplete">
+							<xsl:value-of select="@autocomplete"/>
+						</xsl:attribute>
+					</xsl:if>
+					<xsl:value-of select="."/>
+				</textarea>
+				<xsl:if test="@maxLength">
+					<xsl:element name="output">
+						<xsl:attribute name="id">
+							<xsl:value-of select="$tickerId"/>
+						</xsl:attribute>
+						<xsl:attribute name="name">
+							<xsl:value-of select="$tickerId"/>
+						</xsl:attribute>
+						<xsl:attribute name="for">
+							<xsl:value-of select="@id"/>
+						</xsl:attribute>
+						<xsl:call-template name="hiddenElement"/>
+					</xsl:element>
+				</xsl:if>
+			</xsl:otherwise>
+		</xsl:choose>
+	</xsl:template>
+	
+	<xsl:template match="ui:rtf"/>
+</xsl:stylesheet>