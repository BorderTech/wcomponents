--- conflicted
+++ resolved
@@ -1,314 +1,286 @@
-<project name="BuildCss" default="build" >
-	<!--
-		Build the CSS (from Sass in SCSS format) for a given implementation.
-
-		This build must be called with the name of the implementation rootdir set in property "implementation.name". If
-		 not set then the css from "wcomponents-theme" alone will be used.
-
-		build-images.xml and build-resource.xml needs to be called before this build so that the base64
-		task can find images and webfonts to embed
-	-->
-	<import file="build-import.xml" />
-	<!--
-		Temp directories used in the build for copy and Sass compile. The copy step is necessary for implementation
-		over-rides and ANT property replacement.
-	-->
-	<property name="style.tmp.src.dir" location="${tmp.dir}/css" />
-	<property name="style.tmp.target.dir" location="${tmp.dir}/css-built" />
-	<property name="sass.rootdir" location="${common.src.rootdir}/sass" />
-	<property name="impl.sass.rootdir" location="${impl.src.main.dir}/sass" />
-	<property name="sass.tmp.src.dir" location="${tmp.dir}/sass" />
-
-<<<<<<< HEAD
-	<target name="build" depends="init, copyCssSrc, compileScssSassTask, initExcludes, buildCss, minify" description="Builds CSS artifacts then minifies them"> </target>
-=======
-	<target name="build" depends="init, copyCssSrc, compileScssVaadinAntWrapper, initExcludes, buildCss, minify" description="Builds CSS artifacts then minifies them"> </target>
->>>>>>> 62d6b549
-
-	<target name="minify" unless="minifiy.resources.off" depends="imagesToDataUrl">
-		<stopwatch name="minifyCss" action="start" />
-		<for param="file">
-			<fileset dir="${style.build.target.dir}">
-				<include name="*${debug.target.file.name.suffix}.css" />
-			</fileset>
-			<sequential>
-				<var name="base.name" unset="true" />
-				<var name="css.name" unset="true" />
-				<basename property="base.name" file="@{file}" />
-				<!-- base.name is now the file name without the path -->
-				<copy file="@{file}" todir="${tmp.dir}" overwrite="true" />
-				<propertyregex property="css.name" input="${base.name}"
-								regexp="(.+)${debug.target.file.name.suffix}.css"
-								select="\1"
-								casesensitive="false" />
-				<!-- css.name is now the file name without the ${debug.target.file.name.suffix}.css bit -->
-				<minify sourceFile="${tmp.dir}/${base.name}" destFile="${style.build.target.dir}/${css.name}.css" />
-			</sequential>
-		</for>
-		<stopwatch name="minifyCss" action="total" />
-	</target>
-
-	<target name="clean" description="Cleans up all artifacts produced by this build">
-		<delete dir="${style.build.target.dir}" />
-		<delete dir="${style.tmp.src.dir}" />
-		<delete dir="${sass.tmp.src.dir}" />
-		<echo message="Clean from ${ant.file}" />
-	</target>
-
-	<target name="init" depends="clean">
-		<property file="${properties.build.constants}" />
-		<mkdir dir="${style.build.target.dir}" />
-		<mkdir dir="${style.tmp.src.dir}" />
-		<mkdir dir="${sass.tmp.src.dir}" />
-		<tempfile property="style.excludesfile.dynamic" destdir="${tmp.dir}" createfile="true" deleteonexit="true" />
-	</target>
-
-
-	<target name="buildCss" depends="buildBrowserCss">
-		<concat destfile="${style.tmp.target.dir}/${css.target.file.name}${debug.target.file.name.suffix}.css" fixlastline="yes" encoding="UTF-8">
-			<path id="style.full.path">
-				<path refid="style.core.file.path" />
-				<fileset dir="${style.tmp.src.dir}" includes="wc.*.css">
-					<excludesfile name="${tmp.dir}/style.core.txt" />
-					<excludesfile name="${style.excludesfile.dynamic}" />
-				</fileset>
-				<fileset dir="${style.tmp.src.dir}" includes="*.css">
-					<excludesfile name="${tmp.dir}/style.core.txt" />
-					<excludesfile name="${style.excludesfile.dynamic}" />
-				</fileset>
-			</path>
-		</concat>
-	</target>
-
-	<!--
-		To be called after copyCssSource is complete
-	-->
-	<target name="initExcludes">
-		<path id="style.core.file.path">
-			<!--
-				NOTE: wc.imports.css MUST come first in the CSS file. The rest of this is not really necessary - it
-				is a hangover from a simpler time.
-			-->
-			<fileset dir="${style.tmp.src.dir}" includes="wc.imports.css" />
-			<fileset dir="${style.tmp.src.dir}" includes="*.imports.css" excludes="wc.imports.css" />
-			<fileset dir="${style.tmp.src.dir}" includes="wc.common.page.css" />
-			<fileset dir="${style.tmp.src.dir}" includes="*.page.css" excludes="wc.common.page.css" />
-			<fileset dir="${style.tmp.src.dir}" includes="wc.common.form.css" />
-			<fileset dir="${style.tmp.src.dir}" includes="*.form.css" excludes="wc.common.form.css" />
-		</path>
-		<pathToExcludesFile excludesFileName="${tmp.dir}/style.core.txt" pathId="style.core.file.path" />
-	</target>
-
-	<!--
-		Make a copy of the source which the rest of the build will use. This also the implementation files to overwrite
-		the core files of the same name so the rest of the build script doesn't need to worry about that.
-		NOTE: we use two copies here because there appears to be an ANT bug which changes the path order and fails to
-		overwrite correctly.
-	-->
-	<target name="copyCssSrc">
-		<!-- wcomponents-theme SCSS -->
-		<copy todir="${sass.tmp.src.dir}" overwrite="true">
-			<fileset dir="${sass.rootdir}" includes="**/*.scss" excludesfile="${excludesfile}" />
-			<filterchain>
-				<expandproperties />
-			</filterchain>
-		</copy>
-
-		<!-- Implementation SCSS -->
-		<copy todir="${sass.tmp.src.dir}" overwrite="true">
-			<fileset dir="${impl.sass.rootdir}" includes="**/*.scss" erroronmissingdir="false"/>
-			<filterchain>
-				<expandproperties />
-			</filterchain>
-		</copy>
-	</target>
-<<<<<<< HEAD
-
-	<!--
-		Compile Sass to CSS using Vaadin Sass-compiler wrapped by SassTask for efficiency.
-	-->
-	<target name="compileScssSassTask">
-		<stopwatch name="compileScss" action="start" />
-		<path id="plugin.classpath">
-			<path path="${maven.plugin.classpath}"/>
-		</path>
-		<taskdef name="sass" classname="com.github.bordertech.wcomponents.sass.SassTask" classpathref="plugin.classpath"/>
-=======
-	
-	<target name="compileScssVaadinAntWrapper">
-		<stopwatch name="compileScss" action="start" />
-		<taskdef name="sass" classname="com.github.bordertech.wcomponents.sass.SassTask" classpathref="project.class.path"/>
->>>>>>> 62d6b549
-		<sass in="${sass.tmp.src.dir}" out="${style.tmp.src.dir}" urlmode="absolute"/>
-		<stopwatch name="compileScss" action="total" />
-	</target>
-
-	<!--
-		Alternative to make CSS out of SCSS.
-		While we'd like to use a true NodeJS module for this node-sass isn't it: it's a wrapper around
-		the native sass binaries which must be downloaded from the web for the build platform. All sorts
-		of problems ensue which is why we are using a far more reliable, self-contained and stable java
-		invocation of sass using JNA/JNI.
-	<target name="compileScss">
-		<stopwatch name="compileScss" action="start" />
-		<taskdef name="sass" classname="com.cathive.sass.SassTask" classpathref="project.class.path"/>
-		<sass in="${sass.tmp.src.dir}" outdir="${style.tmp.src.dir}"/>
-		<stopwatch name="compileScss" action="total" />
-	</target>
-	-->
-
-	<!--
-		Build browser and platform dependent CSS.
-	-->
-	<target name="buildBrowserCss" depends="buildDebugCss">
-		<gatherIeVersionInfo sourceDir="${style.tmp.src.dir}" sourceFileExt=".css" nameOfLowestVersionPropToSet="ie.support.lowest.css.version" />
-		<for list="${ie.version.list}" param="version">
-			<sequential>
-				<buildCSSSets pattern="@{version}" targetFile="${css.target.file.name}.@{version}" />
-			</sequential>
-		</for>
-		<buildCSSSets pattern="dt" targetFile="${css.target.file.name}.dt" />
-		<getPlatformCSS sourceDir="${style.tmp.src.dir}" />
-		<for list="${platform.list}" param="platform">
-			<sequential>
-				<buildCSSSets pattern="@{platform}" targetFile="${css.target.file.name}.@{platform}" />
-			</sequential>
-		</for>
-		<!-- <buildCSSSets pattern="print" targetFile="${css.target.file.name.print}"/>-->
-	</target>
-
-	<target name="buildDebugCss">
-		<buildCSSSets pattern="${common.debugFiles.name.pattern}" targetFile="${css.target.file.name.debug}" />
-	</target>
-
-	<!--
-		Trawl the copied (and transpiled) source and find files with pattern_X in their names. Make a list of all
-		these patterns and write them to a property for future use in JS.
-	-->
-	<macrodef name="getPlatformCSS">
-		<attribute name="sourceDir"/>
-		<sequential>
-			<var name="platform.list" value=""/>
-			<for param="file">
-				<fileset dir="@{sourceDir}" includes="*.css">
-					<filename regex="\.pattern_[^\.]+\."/>
-				</fileset>
-				<sequential>
-					<var name="platform.name" unset="true"/>
-					<var name="platform.version" unset="true"/>
-					<basename suffix=".css" property="platform.name" file="@{file}"/>
-					<propertyregex property="platform.version"
-						input="${platform.name}"
-						regexp="\.pattern_(.+)$"
-						select="\1"
-						casesensitive="false" />
-					<if>
-						<not>
-							<contains string="${platform.list}" substring="${platform.version}"/>
-						</not>
-						<then>
-							<if>
-								<length string="${platform.list}" length="0"/>
-								<then>
-									<var name="platform.list" value="${platform.version}"/>
-								</then>
-								<else>
-									<var name="platform.list" value="${platform.list},${platform.version}"/>
-								</else>
-							</if>
-						</then>
-					</if>
-				</sequential>
-			</for>
-			<propertyfile file="${properties.build.constants}">
-				<entry key="css.pattern.list" value="${platform.list}"/>
-			</propertyfile>
-		</sequential>
-	</macrodef>
-
-	<macrodef name="buildCSSSets">
-		<attribute name="pattern" />
-		<attribute name="targetFile" />
-		<sequential>
-			<concat destfile="${style.tmp.target.dir}/@{targetFile}${debug.target.file.name.suffix}.css" fixlastline="yes">
-				<path>
-					<fileset dir="${style.tmp.src.dir}" includes="wc.*@{pattern}.css">
-						<excludesfile name="${tmp.dir}/style.core.txt" />
-						<excludesfile name="${style.excludesfile.dynamic}" />
-					</fileset>
-					<fileset dir="${style.tmp.src.dir}" includes="*@{pattern}.css" excludes="wc.*.@{pattern}.css">
-						<excludesfile name="${tmp.dir}/style.core.txt" />
-						<excludesfile name="${style.excludesfile.dynamic}" />
-					</fileset>
-				</path>
-			</concat>
-			<simpleAddPatternToExcludes pattern="*@{pattern}.css" destfile="${style.excludesfile.dynamic}" />
-		</sequential>
-	</macrodef>
-
-	<macrodef name="minify">
-		<attribute name="sourceFile" />
-		<attribute name="destFile" />
-		<sequential>
-			<property name="cleancss.executable" location="${basedir}/node_modules/clean-css/bin/cleancss"/>
-			<echo>node ${cleancss.executable} --skip-rebase --skip-import --rounding-precision -1 -o @{destFile} @{sourceFile}</echo>
-			<nodejs.exec failonerror="true" cwd="${target.rootdir}">
-				<arguments>
-					<arg value="${cleancss.executable}"/>
-					<arg value="--skip-rebase"/>
-					<arg value="--skip-import"/>
-					<arg value="--rounding-precision"/>
-					<arg value="-1"/>
-					<arg value="-o"/>
-					<arg value="@{destFile}"/>
-					<arg value="@{sourceFile}"/>
-				</arguments>
-			</nodejs.exec>
-		</sequential>
-	</macrodef>
-
-	<!-- NOTE: base64 encoding of svg is not supported in firefox before version 5 -->
-	<target name="imagesToDataUrl" description="Convert images urls to base64 data urls in CSS files">
-		<if>
-			<and>
-				<available file="${images.tmp.src.dir}" type="dir" />
-				<istrue value="${images.to.base64.dataurls}" />
-			</and>
-			<then>
-				<stopwatch name="imagesToDataUrl" action="start" />
-				<!--
-					IE7 and IE6 - why are these still in the build scripts?
-					It may be offensive to thine eye but not so fast with the delete key...
-					Regardless of what WComponents supports we should always leave these ie7 and ie6
-					excludes in place to facilitate any users of WComponents adding legacy support.
-					Remember that the implementation mechanism does not allow custom build scripts,
-					so the build scripts need to cater for it all.
-					The fact that IE7 and earlier did not support data URLs is a constant that won't
-					change and can therefore be safely hardcoded in place here.
-				-->
-				<nodejs.exec failonerror="true" cwd="${target.rootdir}">
-					<arguments>
-						<arg value="${component.rootdir}/base64.js"/>
-						<arg value="${target.rootdir}"/>
-						<arg value="${css.target.file.name}ie6${debug.target.file.name.suffix}.css,${css.target.file.name}ie7${debug.target.file.name.suffix}.css"/>
-						<arg value="${style.tmp.target.dir}"/>
-						<arg value="${style.build.target.dir}"/>
-					</arguments>
-				</nodejs.exec>
-				<!-- copy the legacy stuff -->
-				<copy todir="${style.build.target.dir}" overwrite="true">
-					<fileset dir="${style.tmp.target.dir}">
-						<include name="${css.target.file.name}ie6${debug.target.file.name.suffix}.css" />
-						<include name="${css.target.file.name}ie7${debug.target.file.name.suffix}.css" />
-					</fileset>
-				</copy>
-				<stopwatch name="imagesToDataUrl" action="total" />
-			</then>
-			<else>
-				<copy todir="${style.build.target.dir}" overwrite="true">
-					<fileset dir="${style.tmp.target.dir}" includes="*.css" />
-				</copy>
-			</else>
-		</if>
-	</target>
-</project>
+<project name="BuildCss" default="build" >
+	<!--
+		Build the CSS (from Sass in SCSS format) for a given implementation.
+
+		This build must be called with the name of the implementation rootdir set in property "implementation.name". If
+		 not set then the css from "wcomponents-theme" alone will be used.
+
+		build-images.xml and build-resource.xml needs to be called before this build so that the base64
+		task can find images and webfonts to embed
+	-->
+	<import file="build-import.xml" />
+	<!--
+		Temp directories used in the build for copy and Sass compile. The copy step is necessary for implementation
+		over-rides and ANT property replacement.
+	-->
+	<property name="style.tmp.src.dir" location="${tmp.dir}/css" />
+	<property name="style.tmp.target.dir" location="${tmp.dir}/css-built" />
+	<property name="sass.rootdir" location="${common.src.rootdir}/sass" />
+	<property name="impl.sass.rootdir" location="${impl.src.main.dir}/sass" />
+	<property name="sass.tmp.src.dir" location="${tmp.dir}/sass" />
+
+	<target name="build" depends="init, copyCssSrc, compileScssVaadinAntWrapper, initExcludes, buildCss, minify" description="Builds CSS artifacts then minifies them"> </target>
+
+	<target name="minify" unless="minifiy.resources.off" depends="imagesToDataUrl">
+		<stopwatch name="minifyCss" action="start" />
+		<for param="file">
+			<fileset dir="${style.build.target.dir}">
+				<include name="*${debug.target.file.name.suffix}.css" />
+			</fileset>
+			<sequential>
+				<var name="base.name" unset="true" />
+				<var name="css.name" unset="true" />
+				<basename property="base.name" file="@{file}" />
+				<!-- base.name is now the file name without the path -->
+				<copy file="@{file}" todir="${tmp.dir}" overwrite="true" />
+				<propertyregex property="css.name" input="${base.name}"
+								regexp="(.+)${debug.target.file.name.suffix}.css"
+								select="\1"
+								casesensitive="false" />
+				<!-- css.name is now the file name without the ${debug.target.file.name.suffix}.css bit -->
+				<minify sourceFile="${tmp.dir}/${base.name}" destFile="${style.build.target.dir}/${css.name}.css" />
+			</sequential>
+		</for>
+		<stopwatch name="minifyCss" action="total" />
+	</target>
+
+	<target name="clean" description="Cleans up all artifacts produced by this build">
+		<delete dir="${style.build.target.dir}" />
+		<delete dir="${style.tmp.src.dir}" />
+		<delete dir="${sass.tmp.src.dir}" />
+		<echo message="Clean from ${ant.file}" />
+	</target>
+
+	<target name="init" depends="clean">
+		<property file="${properties.build.constants}" />
+		<mkdir dir="${style.build.target.dir}" />
+		<mkdir dir="${style.tmp.src.dir}" />
+		<mkdir dir="${sass.tmp.src.dir}" />
+		<tempfile property="style.excludesfile.dynamic" destdir="${tmp.dir}" createfile="true" deleteonexit="true" />
+	</target>
+
+
+	<target name="buildCss" depends="buildBrowserCss">
+		<concat destfile="${style.tmp.target.dir}/${css.target.file.name}${debug.target.file.name.suffix}.css" fixlastline="yes" encoding="UTF-8">
+			<path id="style.full.path">
+				<path refid="style.core.file.path" />
+				<fileset dir="${style.tmp.src.dir}" includes="wc.*.css">
+					<excludesfile name="${tmp.dir}/style.core.txt" />
+					<excludesfile name="${style.excludesfile.dynamic}" />
+				</fileset>
+				<fileset dir="${style.tmp.src.dir}" includes="*.css">
+					<excludesfile name="${tmp.dir}/style.core.txt" />
+					<excludesfile name="${style.excludesfile.dynamic}" />
+				</fileset>
+			</path>
+		</concat>
+	</target>
+
+	<!--
+		To be called after copyCssSource is complete
+	-->
+	<target name="initExcludes">
+		<path id="style.core.file.path">
+			<!--
+				NOTE: wc.imports.css MUST come first in the CSS file. The rest of this is not really necessary - it
+				is a hangover from a simpler time.
+			-->
+			<fileset dir="${style.tmp.src.dir}" includes="wc.imports.css" />
+			<fileset dir="${style.tmp.src.dir}" includes="*.imports.css" excludes="wc.imports.css" />
+			<fileset dir="${style.tmp.src.dir}" includes="wc.common.page.css" />
+			<fileset dir="${style.tmp.src.dir}" includes="*.page.css" excludes="wc.common.page.css" />
+			<fileset dir="${style.tmp.src.dir}" includes="wc.common.form.css" />
+			<fileset dir="${style.tmp.src.dir}" includes="*.form.css" excludes="wc.common.form.css" />
+		</path>
+		<pathToExcludesFile excludesFileName="${tmp.dir}/style.core.txt" pathId="style.core.file.path" />
+	</target>
+
+	<!--
+		Make a copy of the source which the rest of the build will use. This also the implementation files to overwrite
+		the core files of the same name so the rest of the build script doesn't need to worry about that.
+		NOTE: we use two copies here because there appears to be an ANT bug which changes the path order and fails to
+		overwrite correctly.
+	-->
+	<target name="copyCssSrc">
+		<!-- wcomponents-theme SCSS -->
+		<copy todir="${sass.tmp.src.dir}" overwrite="true">
+			<fileset dir="${sass.rootdir}" includes="**/*.scss" excludesfile="${excludesfile}" />
+			<filterchain>
+				<expandproperties />
+			</filterchain>
+		</copy>
+
+		<!-- Implementation SCSS -->
+		<copy todir="${sass.tmp.src.dir}" overwrite="true">
+			<fileset dir="${impl.sass.rootdir}" includes="**/*.scss" erroronmissingdir="false"/>
+			<filterchain>
+				<expandproperties />
+			</filterchain>
+		</copy>
+	</target>
+
+	<!--
+		Compile Sass to CSS using Vaadin Sass-compiler wrapped by SassTask for efficiency.
+	-->
+	<target name="compileScssVaadinAntWrapper">
+		<stopwatch name="compileScss" action="start" />
+		<taskdef name="sass" classname="com.github.bordertech.wcomponents.sass.SassTask" classpathref="project.class.path"/>
+		<sass in="${sass.tmp.src.dir}" out="${style.tmp.src.dir}" urlmode="absolute"/>
+		<stopwatch name="compileScss" action="total" />
+	</target>
+
+	<!--
+		Build browser and platform dependent CSS.
+	-->
+	<target name="buildBrowserCss" depends="buildDebugCss">
+		<gatherIeVersionInfo sourceDir="${style.tmp.src.dir}" sourceFileExt=".css" nameOfLowestVersionPropToSet="ie.support.lowest.css.version" />
+		<for list="${ie.version.list}" param="version">
+			<sequential>
+				<buildCSSSets pattern="@{version}" targetFile="${css.target.file.name}.@{version}" />
+			</sequential>
+		</for>
+		<buildCSSSets pattern="dt" targetFile="${css.target.file.name}.dt" />
+		<getPlatformCSS sourceDir="${style.tmp.src.dir}" />
+		<for list="${platform.list}" param="platform">
+			<sequential>
+				<buildCSSSets pattern="@{platform}" targetFile="${css.target.file.name}.@{platform}" />
+			</sequential>
+		</for>
+		<!-- <buildCSSSets pattern="print" targetFile="${css.target.file.name.print}"/>-->
+	</target>
+
+	<target name="buildDebugCss">
+		<buildCSSSets pattern="${common.debugFiles.name.pattern}" targetFile="${css.target.file.name.debug}" />
+	</target>
+
+	<!--
+		Trawl the copied (and transpiled) source and find files with pattern_X in their names. Make a list of all
+		these patterns and write them to a property for future use in JS.
+	-->
+	<macrodef name="getPlatformCSS">
+		<attribute name="sourceDir"/>
+		<sequential>
+			<var name="platform.list" value=""/>
+			<for param="file">
+				<fileset dir="@{sourceDir}" includes="*.css">
+					<filename regex="\.pattern_[^\.]+\."/>
+				</fileset>
+				<sequential>
+					<var name="platform.name" unset="true"/>
+					<var name="platform.version" unset="true"/>
+					<basename suffix=".css" property="platform.name" file="@{file}"/>
+					<propertyregex property="platform.version"
+						input="${platform.name}"
+						regexp="\.pattern_(.+)$"
+						select="\1"
+						casesensitive="false" />
+					<if>
+						<not>
+							<contains string="${platform.list}" substring="${platform.version}"/>
+						</not>
+						<then>
+							<if>
+								<length string="${platform.list}" length="0"/>
+								<then>
+									<var name="platform.list" value="${platform.version}"/>
+								</then>
+								<else>
+									<var name="platform.list" value="${platform.list},${platform.version}"/>
+								</else>
+							</if>
+						</then>
+					</if>
+				</sequential>
+			</for>
+			<propertyfile file="${properties.build.constants}">
+				<entry key="css.pattern.list" value="${platform.list}"/>
+			</propertyfile>
+		</sequential>
+	</macrodef>
+
+	<macrodef name="buildCSSSets">
+		<attribute name="pattern" />
+		<attribute name="targetFile" />
+		<sequential>
+			<concat destfile="${style.tmp.target.dir}/@{targetFile}${debug.target.file.name.suffix}.css" fixlastline="yes">
+				<path>
+					<fileset dir="${style.tmp.src.dir}" includes="wc.*@{pattern}.css">
+						<excludesfile name="${tmp.dir}/style.core.txt" />
+						<excludesfile name="${style.excludesfile.dynamic}" />
+					</fileset>
+					<fileset dir="${style.tmp.src.dir}" includes="*@{pattern}.css" excludes="wc.*.@{pattern}.css">
+						<excludesfile name="${tmp.dir}/style.core.txt" />
+						<excludesfile name="${style.excludesfile.dynamic}" />
+					</fileset>
+				</path>
+			</concat>
+			<simpleAddPatternToExcludes pattern="*@{pattern}.css" destfile="${style.excludesfile.dynamic}" />
+		</sequential>
+	</macrodef>
+
+	<macrodef name="minify">
+		<attribute name="sourceFile" />
+		<attribute name="destFile" />
+		<sequential>
+			<property name="cleancss.executable" location="${basedir}/node_modules/clean-css/bin/cleancss"/>
+			<echo>node ${cleancss.executable} --skip-rebase --skip-import --rounding-precision -1 -o @{destFile} @{sourceFile}</echo>
+			<nodejs.exec failonerror="true" cwd="${target.rootdir}">
+				<arguments>
+					<arg value="${cleancss.executable}"/>
+					<arg value="--skip-rebase"/>
+					<arg value="--skip-import"/>
+					<arg value="--rounding-precision"/>
+					<arg value="-1"/>
+					<arg value="-o"/>
+					<arg value="@{destFile}"/>
+					<arg value="@{sourceFile}"/>
+				</arguments>
+			</nodejs.exec>
+		</sequential>
+	</macrodef>
+
+	<!-- NOTE: base64 encoding of svg is not supported in firefox before version 5 -->
+	<target name="imagesToDataUrl" description="Convert images urls to base64 data urls in CSS files">
+		<if>
+			<and>
+				<available file="${images.tmp.src.dir}" type="dir" />
+				<istrue value="${images.to.base64.dataurls}" />
+			</and>
+			<then>
+				<stopwatch name="imagesToDataUrl" action="start" />
+				<!--
+					IE7 and IE6 - why are these still in the build scripts?
+					It may be offensive to thine eye but not so fast with the delete key...
+					Regardless of what WComponents supports we should always leave these ie7 and ie6
+					excludes in place to facilitate any users of WComponents adding legacy support.
+					Remember that the implementation mechanism does not allow custom build scripts,
+					so the build scripts need to cater for it all.
+					The fact that IE7 and earlier did not support data URLs is a constant that won't
+					change and can therefore be safely hardcoded in place here.
+				-->
+				<nodejs.exec failonerror="true" cwd="${target.rootdir}">
+					<arguments>
+						<arg value="${component.rootdir}/base64.js"/>
+						<arg value="${target.rootdir}"/>
+						<arg value="${css.target.file.name}ie6${debug.target.file.name.suffix}.css,${css.target.file.name}ie7${debug.target.file.name.suffix}.css"/>
+						<arg value="${style.tmp.target.dir}"/>
+						<arg value="${style.build.target.dir}"/>
+					</arguments>
+				</nodejs.exec>
+				<!-- copy the legacy stuff -->
+				<copy todir="${style.build.target.dir}" overwrite="true">
+					<fileset dir="${style.tmp.target.dir}">
+						<include name="${css.target.file.name}ie6${debug.target.file.name.suffix}.css" />
+						<include name="${css.target.file.name}ie7${debug.target.file.name.suffix}.css" />
+					</fileset>
+				</copy>
+				<stopwatch name="imagesToDataUrl" action="total" />
+			</then>
+			<else>
+				<copy todir="${style.build.target.dir}" overwrite="true">
+					<fileset dir="${style.tmp.target.dir}" includes="*.css" />
+				</copy>
+			</else>
+		</if>
+	</target>
+</project>