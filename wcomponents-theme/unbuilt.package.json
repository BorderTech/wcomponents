{
	"name": "${project.name}",
	"version": "${build.number}",
	"description": "Client side code for WComponent UI tool kit.",
	"private": true,
	"optionalDependencies": {
<<<<<<< HEAD
		"jsdoc-oblivion": "0.0.9"
=======
		"sass": "1.0.0-rc.1",
		"jsdoc-oblivion": "~0.0.4"
>>>>>>> 5eccfb58
	},
	"devDependencies": {
		"axe-core": "3.0.0",
		"clean-css": "3.4.28",
		"css-b64-images": "0.2.5",
		"dojo": "1.10.4",
		"eslint": "3.19.0",
		"getusermedia-js": "1.0.0",
		"grunt": "1.0.2",
		"handlebars": "4.0.11",
		"i18next": "10.6.0",
		"i18next-xhr-backend": "1.5.1",
		"leadfoot": "1.7.1",
		"mustache": "2.3.0",
		"intern": "${test.intern.version}",
		"jsdoc": "3.5.5",
		"promise-polyfill": "6.1.0",
		"properties": "1.2.1",
		"requirejs": "2.3.5",
		"requirejs-domready": "2.0.3",
		"sprintf-js": "1.1.1",
		"timezone-js": "0.4.13",
		"tinymce": "4.7.9",
		"tracking": "1.1.3"
	}
}<|MERGE_RESOLUTION|>--- conflicted
+++ resolved
@@ -4,12 +4,8 @@
 	"description": "Client side code for WComponent UI tool kit.",
 	"private": true,
 	"optionalDependencies": {
-<<<<<<< HEAD
+		"sass": "1.0.0-rc.1",
 		"jsdoc-oblivion": "0.0.9"
-=======
-		"sass": "1.0.0-rc.1",
-		"jsdoc-oblivion": "~0.0.4"
->>>>>>> 5eccfb58
 	},
 	"devDependencies": {
 		"axe-core": "3.0.0",
