--- conflicted
+++ resolved
@@ -230,19 +230,11 @@
 					</execution>
 				</executions>
 				<dependencies>
-<<<<<<< HEAD
-<!--					<dependency>
-						<groupId>com.cathive.sass</groupId>
-						<artifactId>sass-java</artifactId>
-						<version>4.0.0</version>
-					</dependency>-->
-=======
 					<dependency>
 						<groupId>com.github.bordertech.wcomponents</groupId>
 						<artifactId>wcomponents-sass-compiler</artifactId>
 						<version>1.0.0</version>
 					</dependency>
->>>>>>> 62d6b549
 					<dependency>
 						<groupId>ant-contrib</groupId>
 						<artifactId>ant-contrib</artifactId>
@@ -294,11 +286,6 @@
 						<artifactId>xslmin</artifactId>
 						<version>2.3.0</version>
 					</dependency>
-					<dependency>
-						<groupId>com.github.bordertech.wcomponents</groupId>
-						<artifactId>wcomponents-sass-compiler</artifactId>
-						<version>1.0.0</version>
-					</dependency>
 				</dependencies>
 			</plugin>
 			<plugin>
