--- conflicted
+++ resolved
@@ -6,7 +6,7 @@
 
 ### Enhancements
 
-<<<<<<< HEAD
+
 * Added boolean controller of HTML controls attribute on WAudio and WVideo. Use `setRenderControls(boolean)` and `isRenderControls` and added 
   deprecation notes / use instead to `setControls(Control)` and `getControls()`. Part of #503
 * WAudioRenderer and WVideoRenderer changed to render (X)HTML not custom XML. Part of #1569.
@@ -15,10 +15,6 @@
 * Removed obsolete A/V 'fixes' #1717
 * Added wcomponents-xslt as a dependency in wcomponents-core and removed it from wcomponents-bundle #1709.
 * Removed decorative Sass which created rounded corners on tabs. This was forgotten in the changes for 1.5.1 which separated structure from style as 
-=======
-* Added xcomponents-xslt as a dependency in wcomponents-core and removed it from wcomponents-bundle #1709.
-* Removed decorative Sass which created rounded corners on tabs. This was forgotten in the changes for 1.5.1 which separated structure from style as
->>>>>>> dc79347d
   much as possible #1711.
 * Updated TinyMCE to resolve security vulnerability #1696.
 * Added WTab based methods to WTabSet corresponding to the content methods
