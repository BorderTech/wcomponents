--- conflicted
+++ resolved
@@ -30,14 +30,6 @@
 * WCollapsible updated setMode(CollapsibleMode) to set CollapsibleMode.DYNAMIC if the mode being set is
   CollapsibleMode.SERVER. This is required for fixing a11y problems in CollapsibleMode.SERVER as per #694.
 * WDialog.isResizeable will always return true as part of fixing #606
-<<<<<<< HEAD
-=======
-* New utility class `com.github.bordertech.wcomponents.util.HtmlSanitizer` which can be used to sanitize HTML input
-  (as shown in WTextArea). Needed for #620.
-* New utility class `com.github.bordertech.wcomponents.util.StringEscapeHTMLToXML`. It adds exactly one (static) method
-  `unescapeToXML(String)` which will convert HTML character entities to their unicode characters but will not unescape
-  the five basic XML character entities. Very handy for converting HTML to valid XML! Needed for #620.
->>>>>>> 69e32cab
 * WAjaxControl: deprecated set/getLoadCount. In future use set/isLoadOnce. Required for #495.
 * WDataTable PaginationMode.SERVER remapped to PaginationMode.DYNAMIC (has been enforced in client for over 2 years);
   removed submitOnRowSelect (never supported in client); SortMode.SERVER mapped to SortMode.DYNAMIC;
