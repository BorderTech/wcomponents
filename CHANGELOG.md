# Change log

## Release in-progress

### API Changes

### Enhancements

### Bug Fixes

<<<<<<< HEAD
* Fix issue where tree menu icons were not expanded after round trip #1325.
=======
* Updated timeout warning artefact and JavaScript to overcome an accessibility issue #1333.
>>>>>>> 28d39a32
* Fixed a CSS error which caused items at the top level of a WMenu of types BAR or FLYOUT to render incorrectly if they had anything other than
  simple text content #1330.
* Fixed a flaw in update calculation which resulted in unsaved changes warnings not appearing in very specific circumstances #1237.
* Fixed an error which could cause out-of-viewport labels to be rendered in viewport #1326.
* Fixed some errors in examples which caused a race which could result in null pointer exceptions #1327.

## Release 1.4.8

### Enhancements

* Added "application/dicom" to mimemap.json #1321.
* Removed colormap.xml as it is not being used: use colormap.json instead.
* More Sass workarounds for UC Browser issues #1295.

### Bug Fixes

* Fixed an XSLT bug which caused WTable's expand-all button to fail when row expansion is LAZY or DYNAMIC #1319.

## Release 1.4.7

### Bug Fixes

* Fix CSS bug which resulted in a calendar date picker not rendering as expected when in a dialog box #1309.
* Fix a bug which would cause a self-opening dialog to attempt to reopen itself on click #1311.
* Fix a bug which could cause erroneous ajax requests #1312.

### Enhancements

* WTabSet:
  - Added methods to WTabSet to allow easier/less verbose creation of tabs by making the TabMode argument optional.
  - Deprecated the unused members `setShowHeadOnly` and `isShowHeadOnly` which have never been implemented and which were a hangover from a very old and rather poor design concept. No replacement: never implemented.
  - Deprecated `setActionOnChange` and `getActionOnChange` as changing tabs should not have a side effect _and_ these actions are inconsistent unless the (no longer supported) `TabMode.SERVER` is used for **all** tabs in the tabset. No replacement: a tabset should not have an action on tab change other than show the relevant tab.
  - Added `protected addTab(WTab)` as a replacement for the deprecated `public add(WTab)`.
* WImageEditor:
  - Can now render the editor controls inline (as opposed to the default, in a popup).

## Release 1.4.6

### API Changes

### Bug Fixes

* Fixed a race condition which could result in modal dialogs not being modal #1296
* Improved Mustache memory handling #1290
* Fixed a JavaScript flaw which could result in error messages being misplaced in some circumstances #1288.

### Enhancements

* Updated Sass to produce better rendering in UC Browser #1295:
  - added a has test to detemine if a browser does not support CSS fle;
  - added a has test `has("uc")`;
  - added UC pattern Sass to fix major rendering issues.
* Enhanced the SubordinateBuilder & associated classes to remove the final declaration allowing for extendibility.
* Added yet more enhanced AJAX error handling.

## Release 1.4.5

### Bug Fixes

* Debounce / throttle rapidly repeated requests for the same theme resources to prevent superfluous network requests #1274
* Fixed a flaw which caused WPartialDateField's calendar to render poorly on some mobile devices #1280.

### Enhancements

* Added Sass to allow re-implementation of support for WField.inputWidth from 1 - 99 in sub-themes based only on Sass variables #1278.
* Added a close icon to the header of the timeout warnings. These warnings can be closed by clicking anywhere (or pressing ESCAPE) but that is not immediately obvious and the close icon is merely a visual queue to indicate the box may be dismissed. Note that for screenreaders etc the box is exposed as an alert which has implicit ESCAPE to dismiss.

## Release 1.4.4

### API Changes

* JS only: deprecated the use of wc/i18n/i18n as a loader plugin (in favor of async methods).

### Bug Fixes

* Fix flaw which caused WButton with a message to not stop ajax submit if the button was an ajax trigger **and** the user chooses to cancel the button action # 1266.
* Fix flaw which prevented WShuffler acting as an ajax trigger #1267.

### Enhancements

* Better handling of rejected promises in Subscribers to the Observer module.
* Upgraded FabricJS 1.7.11 -> 1.7.14 to fix issues in Internet Explorer 11.
* Allow custom AJAX error handlers so that we can handle *any* response format conceivable, e.g. XML, JSON, protobuf, binary.

## Release 1.4.3

### API Changes

* Deprecated `AbstractInput.setSubmitOnChange` and `AbstractInput.isSubmitOnChange` and all overrides thereof. This is a source of significant a11y
  difficulty and should be removed #1255.
* Client side:
  - shed.js subscribers can return a promise and shed.notify will resolve when all subscriber promises complete.
  - i18n translation methods can now take an array of keys to translate.

### Bug Fixes

* Fixed an XSLT error which caused read-only WNumberField to appear to be editable #1262.
* Removed a potential source of null pointer exceptions in WRadioButton.handleRequest which had been masked by most WRadioButtons not having
  `submitOnChange` set #1258.
* Updated load-time focus requests (module `wc/ui/onloadFocusControl`) so that the focus request is not honoured if the load is a full page load (not
  ajax) and there is a message box (`WMessageBox`, `WValidationErrors`) visible on the page #1253.
* Fixed a flaw which could result in a fieldset not having a legend under some circumstances #1257.
* Updated components which automatically try to refocus themselves during or after handleRequest so that the focus will only be set if the component
  is the trigger for the current ajax request. This means the old `submitOnChange` focus will not be implemented. This fixes a major a11y flaw #501.
* Removed IE 11 specific dialog Sass which proved to be not only superfluous but actually harmful #1247.
* Fixed an XSLT bug which caused incorrect TAB key behaviour in some menus #1249.

### Enhancements

* Improved JavaScript unit tests; added mechanism to do local automated testing with optional coverage; improved the intern test skeleton.
* Added new eslint rules (eslint:recommended) and fixed a pile of stylistic issues in JavaScript.
* Rewrote several synchronous i18n calls to use the async version (fixed at least one more definite race condition).
* Removed a workaround for a [Firefox issue](https://bugzilla.mozilla.org/show_bug.cgi?id=984869) as that issue is now resolved #1250.

## Release 1.4.2

### Bug Fixes

* Replaced support for `WDropdown` `optionWidth` on native dropdowns (should not be there) but in a more configurable and potentially responsive way
  #1243.
* Updated theme resource build to split core and implementation copy into separate steps #1222.
* Fixed an error which caused the maximise button in dialog frames to sometimes display the wrong state #1229.
* Fixed an XSLT error which caused incorrect render of `WPrintButton` when the button contained an image #1232.

### Enhancements

* Added a Selenium WebElement extension for WMultiDropdown #605.

## Release 1.4.1

### Bug Fixes

* Prevent race condition in IE when using AJAX module very early (e.g. i18n).
* Update fabricjs to latest version.
* Image edit produces files with filename extension consistent with mime type.
* Edited images maintain the original image dimensions (unless they are cropped).
  - Image redaction objects are scaled accordingly.
* Fixed redaction checkbox non-functional.
* Fixed an error in the Sass vars which are used to build WFieldLayout CSS for various conditions of support.

## Release 1.4.0

### API Changes

* Default template render mode to on (previously off). This improves UI performance for most users. #1158.
* Selenium performance API changes #1138:-
  - The methods in TreeUtil (i.e. findWComponent and findWComponents) that use a path to find components have been
    changed to search only visible components. New find methods that provide a visible only boolean flag have been
    included to toggle this. This change will effect selenium tests that use byWComponentPath with invisible
    components in their path. Either change the path to use only visible components or use the new constructor
    on byWComponentPath that allows the visible only flag to be toggled.
  - SeleniumWComponentsWebDriver and SeleniumWComponentWebElement provide new findImmediate methods that can be used
    to find an element without the wait implicit. This assumes the page is already loaded and will return immediately
    if the element is not present. The findElement methods now default to not wait for the page. New findElement methods
    provide a wait boolean flag to toggle this.
  - SeleniumWComponentsWebDriver and SeleniumWComponentWebElement provide a new helper method getUserContextSession()
    to retrieve the user context.
  - SeleniumWComponentTestCase provides a new helper method getUserContextSession() to retrieve the user context.
* Client side API: removed `wc/template.registerHelper`.

### Bug Fixes

* Change Sass linter from scss-lint to sass-lint, removed some custom rules and refactored Sass to be more "standard" #1203.
* Reverted a change to URL handling which resulted in URLs becoming mal-formed under some circumstances.
* Improved the Sass to CSS build to ensure implementation CSS is placed after default CSS in the output #1160.
* Modified `HtmlSanitizerUtil` and `HtmlToXMLUtil` to handle escaping brackets'; `WTextArea` now defaults to `santizeOutput` on #1158.
* Remove client handlebars i18n support #1158.
* Fixed position of server-generated error messages for simple WInputs #1161.
* Fixed partial text matches in dropdown typeahead #1164.
* Improve AJAX error handling when the response "lies" and says it is "200 OK" when it isn't #1163.
* Fixed issue in ByWComponentPath that was leaving the user context on the Thread. Unit tests that check a component's
  state may have depended on this wrong behaviour. These tests will need to be changed to push and pop the User Context
  when checking the components state #1138.
* Fixed image editor (part 2), this should hopefully fix the regressions originally addressed in #1206.
* AJAX Controls and Subordinate Controls are now registered on the User Context. This allows WComponent Applications to
  be run on multiple servlets. AjaxHelper and SubordinateControlHelper methods no longer include the “request” parameter
  as it is not required. This should have no impact to projects as these methods are only called by framework code.
  UIContextHolder has new helper methods to retrieve the Primary User Context #1077.

### Enhancements

* Improved efficiency of XML escaping and sanitization as part of #1158.
* Removed PetStore #1190.
* Selenium performance enhancements #1138:-
  - Upgrade JUNIT 4.8.2 to 4.12 and Surefire Plugin 2.18 to 2.20.
  - WebDriverCache now uses a concept of a pool of drivers. Improves performance for parallel selenium tests.
  - Provide a new ServerStartStopListener for JUNITs to start and stop the web server for selenium tests.
  - Improved selenium utility classes and helper methods.
  - WComponent example module demonstrates running selenium tests in parallel.
* Improve performance of Selenium tests and helpers #1138.
* Improve performance of TemplateRendererInterceptor by switching to Mouchstache template engine #1207.
* Switched (back) to Mustache on the client to match the server implementation.

## Release 1.4.0-beta-2

### Bug Fixes

* Fixed a flaw which could result in images inside links getting the incorrect URL under some conditions #1150.
* Fixed a flaw which could result in a WSubMenu being stuck open when a not-submitting WMenuItem is clicked #1137.
* Fixed an accessibility flaw which could result in AT attempting to read icons #1136.
* Fixed a JavaScript flaw which could result in unhandled events on buttons in some conditions #1135.
* Fixed a newly introduced bug which caused failure of WMenuItem selection #1134.
* Fixed a flaw which could result in non-selectable menu items being set as selected in WMenu #1133.

### Enhancements

* Simplified Sass and removed unnecessary icon CSS as part of the fix for #1136. This included removing some Sass which
  is no longer used but had not been cleaned up at the time.
* Added a new generic class to HTMLCLassProperties. Class `wc-border` will apply the theme default border to any
  component which does not already have a border style set by a more specific (or later equally specific) selector.
* improved efficiency of CSS by deleting WComponents custom icon classes and using fa classes instead. This involved
  changing the string values of elements in the HTMLClassProperties enum.
* Simplified delayed, self-actuating Ajax triggers, removed module wc/ui/ajax/delayedTrigger.
* Updated the new space class to fix some redundancy.

## Release 1.4.0-beta

### API Changes

* Deprecated `com.github.bordertech.wcomponents.util.ConfigurationProperties.DEVELOPER_DEBUG_CLIENT_SIDE` in favour of
  `com.github.bordertech.wcomponents.util.ConfigurationProperties.DEVELOPER_DEBUG_ENABLED` as part of #1012.
  * Deprecated `com.github.bordertech.wcomponents.util.ConfigurationProperties.getDeveloperDebugClientSide()` in favour
    of `com.github.bordertech.wcomponents.util.ConfigurationProperties.getDeveloperDebugEnabled()`
  * Deprecated `com.github.bordertech.wcomponents.util.DebugUtil.isDebugStructureEnabled()` in favour of
    `com.github.bordertech.wcomponents.util.DebugUtil.isDebugFeaturesEnabled()`.
  * Removed all internal references to the deprecated members.
* Deprecated `com.github.bordertech.wcomponents.lde.DevToolkit`; it is marked for removal due to functional and a11y
  problems.
* `WMenuItem` & `WSubMenu`: added public method `boolean isTopLevelItem()` required by the renderer of each.
* `WSubMenu`: `getSelectability()`, `setSelectability(Boolean)`, `setSelectable(boolean)` and `setSelected(boolean)` are
  all deprecated (always ignored in client UI).
* `WMenuItemGroup`: `isDisabled()` will return true if the group is nested in a `WSubMenu` or `WMenu` which is disabled.
  This brings it into line with `WMenuItem` and `WSubMenu` and provides for no UI change as previously this calculation
  was in the client UI.
* Margins and intra-component spaces (`hgap`, `vgap`) have been converted from `int` to values of an enum.
  They were historically set as `int` but were output into the UI as an enumerated list of options based on
  nearest-high-neighbour calculations. This was done to improve consistency and enhance responsive design. These
  calculations have been removed from the client UI to Java. A temporary backwards compatibility layer
  has been provided and all former `int` based constructors and getters have been deprecated. The values used for the
  conversion points are as per the former conversion client code so there will be **no visible or functional change**.
  * Added new utility class `SpaceUtil` used to manage consistent inter- and intra- component spaces.
  *  `Margin`, `BorderLayout`, `ColumnLayout`, `GridLayout`,`FlowLayout`, `ListLayout`, `WList`, `WRow`
    * All current `int`-based constructors are deprecated in favour of Space based constructors.
  *  `Margin`
    * `int getAll()` deprecated in favour of `SpaceUtil.Size getMargin()`
    * `int getNorth()` deprecated in favour of `SpaceUtil.Size getTop()`
    * `int getEast()` deprecated in favour of `SpaceUtil.Size getRight()`
    * `int getSouth()` deprecated in favour of `SpaceUtil.Size getBottom()`
    * `int getWest()` deprecated in favour of `SpaceUtil.Size getLeft()`
  * `BorderLayout`, `ColumnLayout`, `GridLayout`:
    * `int getHgap()` deprecated in favour of `SpaceUtil.Size getHorizontalGap()`
    * `int getVgap()` deprecated in favour of `SpaceUtil.Size getVerticalGap()`
  * `FlowLayout`, `ListLayout`, `WList`, `WRow`:
    * `int getGap()` deprecated in favour of `SpaceUtil.Size getSpace()`

### Bug Fixes

* `WMessages.isHidden()` will return `true` if it has no messages #1082.
* Fixed a bug in `com.github.bordertech.wcomponents.test.selenium.ByLabel` which resulted in WLabels for compound inputs
  being ignored when finding elements.
* Fixed HTML error in `wcomponents/lde` resource `DevToolkit_header.vm` found during optimisations for #1012.
* Fixed a significant network performance problem caused by loading JavaScript modules included in the layer #1068.
  * Fixed all imports between the `wc/dom` and `wc/ui` namespaces so that no dom-level modules require anything in the
  `wc/ui` space;
  * removed the circular dependency between `formUpdateManager` and `cancelUpdate`;
  * removed most other (managed) circular dependencies; and
  * improved reuse of Widgets.
* Fixed a bug which could cause a (caught) exception when a WTree's item was selected if the WTree has client expansion
  and was not an ajax trigger (found during testing for PR #1086).
* Removed yellow fade as it caused potential a11y problems #1104.

### Enhancements

* Made debug modes consistent between client and server code #1012.
* Renderer updates as part of #639:
  * `WAbbrTextRender` changed from XML to HTML as a performance improvement, no UI or functional change.
  * `WDataTableRenderer` no longer renders any internal disabled states with no UI change as these were ignored.
  * `WFieldErrorIndicatorRenderer` will not render with no UI change as these were ignored.
  * `WLabelRenderer` is aware of the nature and state of its labeled component and is able to correctly set the state of
     a `WLabel` in the UI without cross-reference to its component. This was required to fix several possible errors
     caused when a `WLabel` was in an AJAX response.
  * `WMenuItemRenderer` and `WSubMenuRenderer` will only output the `accessKey` member if the component is at the top
    level of its `WMenu` with no UI change as `accessKey` settings on other instances were ignored.
  * `WTabGroupRenderer` will no longer paint `WTabGroup` as `ui:tabgroup` but pass through to its `WTabs` with no UI
    change as these were ignored.
* Selenium test elements improved and extended.
* Converted any XSLT calculation which relied on cross-element lookups to use javascript or improved Java renderers (as
  described above) to prevent errors when the referenced element was not available in an ajax response #639 et al.
* Changed the require config `baseUrl` to make it shorter as this makes adding application level modules easier. The new
  BaseUrl only uses path settings which are also available in Java.
* Added new JavaScript module `wc/ui/getForm` as we have several areas where we need to get the form from a particular
  element.
* Update XSLT build to improve performance and protect component integrity #689.

## Release 1.3.4

### Bug Fixes

* Fixed imageeditor issues:
  * overlay confuses image validation #1048.
  * disallow save when no image has been captured from video stream #1062.
* fix phantom vertical scroll in some browsers (QC154504) #1073.
* Fixed JS loading issue #1068.
* Fixed layout of WCheckBoxSelect/WRadioButtonSelect with LAYOUT_COLUMN and COLUMN_COUNT >= options.

## Release 1.3.3

### Bug Fixes

* Fixed bug in able actions which could result in action buttons being in the incorrect (enabled) state if the table
  is loaded via Ajax #1049.
* Fixed a bug in modalShim which resulted in access keys being stripped from inside WDialog content #1051 (QC 162189).
* Fixed an XSLT issue which could result in double-output of some HTML elements embedded in WComponents XML #1056
  (QC 162143)
* Remove exposure of the `size` attribute when rendering `WNumberField` #1010.
* Fixed bug which caused WMultiFileWidget to not fire its internal file-select Ajax if the component is in a read-only
  state #1060.
* Fixed bug which could result in WMultiSelectPair having mismatched select elements #1066.
* Fixed a typographic error in the XSLT for WLink.

### Enhancements
* Improve efficiency of `Input` renderers when the rendered input is in a read-only state #781.

## Release 1.3.2

### Bug Fixes

* Fixed a bug in XSLT which caused processor errors if an instance of Input has more than one validation error #1042.
* Fixed a bug in subordinate JavaScript which caused WMultiSelectPair to fail as a subordinate trigger #1044.

### Enhancements
* Reduced logging "noise" when the corrupt characters flag is enabled #1039

## Release 1.3.1

### API Changes

* Deprecated xslt server side property. Will always return true.

## Release 1.3.0

### API Changes

* 'UIContext' interface has been changed to include a new request scope scratch map #192.

### Bug Fixes

* Fix bug which allowed files larger than max allowed size to be uploaded using WMultiFileWidget #1024.
* Fixed position of validation errors in WMultiSelectPair #1021.
* Fixed content of labels in error messages #1019.
* Prevent pending i18n bug by applying a cache buster to requests for i18n resource bundles #1016.
* Fix possible a11y flaw by updating exposure of minlength to comply with HTML spec #1006.
* Fix examples-lde default config #1005
* Ensure file upload progress bars are shown for all asynchronous file uploads #1000.
* Fix a11y issue by ensuring popups are always scrollable and resizeable #997.
* Handle Google translate locales in i18n #994.
* Fixed WMultiFileWidget and WrongStepAjaxInterceptor that were sending XML responses that were not being
  transformed #990.

### Enhancements

* Output component name hint for Inputs in a read-only state to improve Selenium testing #1029.
* Improve performance by not calling unnecessary preparePaint in DataListInterceptor #975.
* Improve performance and type-safety of XSLT.
* `WBeanComponent` has been changed that when a `BeanProvider` is being used it can now use the new request scope
  scratch map to hold the bean. To opt into this functionality set the runtime parameter
  `bordertech.wcomponents.bean.provider.request.scope.enabled` to true #192.
* ServletResponse changed to provide access to the backing httpServletResponse #803.

## Release 1.2.15

### Enhancements
* Allow handlebars templates to be rendered on the server to complete theme i18n.
* Backport interceptor chain fix #993.
* Fix loading shim "stuck" on IE8

## Release 1.2.14

### Enhancements
* Remove corrupt characters before processing the XSLT #980. Runtime parameter needs to be set to true:-
      bordertech.wcomponents.xslt.allow.corrupt.characters

## Release 1.2.13

### Bug Fixes

* Fixed a bug which could cause dialogs to be mis-positioned on mobiles #977.

## Release 1.2.12

### Bug Fixes

* Fixed issues which could cause resize and positioning errors in WDialog #958.
* Fixed WDialog that was not handling its open state correctly #963 QC160323.
* Fixed issues which could cause a WDialog to prevent refocus of the opener control when the dialog was closed #965.
* Fixed an issue which could result in a dialog opener to _not_ open its dialog if the opener contained an image #967.
* Fixed an issue which resulted in WShuffler outputting the incorrect HTML element when in read-only mode #972.
* Fixed an issue which could result in the content of a table header overlaying the sort icon and/or the sort icon being mis-positioned when the header content wrapped #973.

### Enhancements

* New DialogOpenTrigger interface to identify components that can open a dialog. WDialog can also have an action
  set via setTriggerOpenAction(action) to run when the dialog is opened via a trigger #963.

## Release 1.2.11

### Bug Fixes

* Fixed `WTree` AJAX expansion #934, QC158631.
* Fixed `WFieldSet` to handle `WRepeaters` correctly when Mandatory is set #936 QC158462.
* Fixed a flaw in client code of `WSelectToggle` which could cause unexpected results if the target component(s) included a `WTable` with **single** row selection #938.
* Fixed a flaw which could result in dialogs sometimes running partly off screen (#940).
* Fixed an issue which could result in a WTableAction trigger button becoming enabled if disabled row(s) were selected. This is part of #943.
* Fixed an issue where a dialog trigger button's action could be erroneously fired by a dialog re-opening on page load #945.
* Fixed missing "day of week column headers" in calendar date picker (#942).
* Fixed `WSubMenu` AJAX not working (#889).
* Fixed `WDateField`, `WPartialDateField` and `WNumberField` validation. Only do validation if value is valid. (#951).
* Fixed `WTabSet` to allow `ACCORDIAN` tabsets to have no tabs open (#915).

### Enhancements
* Allow TinyMCE global configuration to be overriden without a theme rebuild.

## Release 1.2.9

### Bug Fixes

* Fixed table row selection/dialog bug #929.

## Release 1.2.8

### Bug Fixes

* Mitigated a11y issues in WTable (#926).

### Enhancements

* Added a workaround for a CSS bug in IE11 (#924).

## Release 1.2.7

### API Changes

* Deprecated the following WPanel Types (part of #689, #639):
  * Type.ACTION: deprecated in favour of WSection to remove API ambiguity.
  * Type.BANNER: deprecated in favour of WSection as never implemented but JavaDoc points to WSection equivalence
  * Type.BLOCK: deprecated in favour of Type.PLAIN and Margin as no longer serves any useful purpose
  * Type.CHROME: deprecated in favour of WSection to remove API ambiguity.

### Bug Fixes

* Applied a workaround for buggy implementation of placeholders in textareas in IE11 #911.
* Fixed bug in WSuggestion where user text was not updated after first use (QC158630).
* Fixed i18n race condition causing placeholder, message title (all theme messages) not to display in some browsers (QC158400).
* Reverted date field to previous behavior of attempting to honor invalid input value after round trip (QC157989).

### Enhancements

* Added CSS support for an additional class `wc-neg-margin` on WMenu Type.BAR to force the "docking" style if it is not possible to make the menubar the first child of a WPanel with no layout #916.
* Updated JavaScript Widgets used to determine WDateField and WPartialDateField to remove some potential access errors when either of these components is in a read-only state #907.

## Release 1.2.6

### Bug Fixes

* QC157496 - Fixed a null pointer exception within WDateField resetData()

### Enhancements

* Enhanced TransformXMLInterceptor to support non-HTML agents.
* Minor performance turning for TransformXMLInterceptor.
* Dependency management improvement for Saxon so that it does not need to be the default XSLT engine.

## Release 1.2.5

### API Changes

* Added a new ServiceLoader API to inject custom configuration into WComponents using the interface ConfigurationLoader.

### Bug Fixes

* Fixed a bug which prevented `WField`'s `inputWidth` setting from rendering correctly #854.
* Fixed a bug in rendering of `WPartialDateField` and polyfilled `WDateField` #852.
* Fixed UI bugs in WMenus #866, #867.
* Fixed a Sass bug which caused ListLayouts with layout FLAT to lose intra-component space #869.
* Fixed a bug which prevented a control which opens a WDialog from running a server Action #875.
* Fixed a bug which caused image editor to fail if multiple files were attached at once #876.
* Fixed a bug which prevented timeout warnings from rendering a session elapsed message correctly #890.
* Fixed a bug where `WTree` was adding an open item request to expanded rows #762.
* Fixed a bug where `resetData()` was not handled correctly in `WNumberField`, `WDateField`
  and `WPartialDateField` #896.
* Fixed a bug which could cause a tabset to get into an invalid state #899.

### Enhancements

* Added a mechanism to add and remove multiple HTML class attribute values to a component #856.
* Added a mechanism to mark a WButton as having an action only in the client #878.
* Plugged a minor potential vulnerability in WLink #895.
* Added a lot of Sass configuration options to `_common.scss` along with additional commentary #689.
* Projects can override a new method `getUiVersionKey()` in `WApplication` if different versions of the same Application
  need to be registered by `UIRegistry` #894.
* New constructors in `WPartialDateField` to allow a padding character to be passed in #573.
* Provide access to the backing `HttpServletRequest` in `ServletRequest` and a new helper method in `ServletUtil` to
  determine the user's device #803.

## Release 1.2.4

### Bug Fixes

* Fixed bug in XSLT of inline errors #847
* Fixed bug in i18n of timeout warnings #846

## Release 1.2.3

### API Changes

* Javascript API i18n module now returns the message key instead of an empty string if the translation is not found.
* Deprecated `WDialog(WComponent, WButton)` as part of #407. Replaced with use of other constructors along with new
  accessors `setTrigger(AjaxTrigger)` and `AjaxTrigger getTrigger()`.

### Bug Fixes

* Fixed bug which could result in dialogs being mis-positioned #805.
* Fixed a11y of combo boxes #808, #809.
* Fixed a bug in which the loading shim was removed before the page was ready to use #822.
* Fixed bugs in `WTextArea` in RichText mode #825.
* Fixed bugs which prevented correct output of `WLabel`, `WAbbrText` and `WHeading` if content escaping was turned off.
* Fixed a bug in `ComponentModel` triggered when data is `java.util.Stack` #838.
* FIxed XSLT bug which could result in a `WFigure` losing its figcaption under some circumstances #841.

### Enhancements

* JavaScript API added a utility module to centralize determination of toggle points for responsive UI updates.
* Rewrote the JavaScript i18n module so that it is a thin wrapper around [i18next](http://i18next.com/) instead of
  custom code.
* `WDialog` may be launched by any component which implements `AjaxTrigger` #407.
* Updated client implementation of `WSuggestions`/combo boxes to improve accessibility #808, #809.
* Moved i18n to JavaScript and improved load-time reliability #819, #732, #639, #689.

## Release 1.2.2

### Bug Fixes

* Fixed a bug in `com.github.bordertech.wcomponents.subordinate.AbstractCompare` which resulted in Subordinate controls
  returning an incorrect value if the control was in a read-only state #780.
* Fixed a newly introduced bug which caused textareas to fail to accept newlines in IE11 #785.
* Fixed several IE CSS issues.
* Fixed a bug which caused the incorrect HTML className to be set using HtmlIconUtils to place a custom icon "AFTER"
  element content.

### Enhancements

* Added mechanism to convert tabsets to accordions on small screens #783.
* Allow placeholder to be set on relevant components #702.
* Added new component WToggleButton which renders a single checkable component in a button form. This may be used as a
  WSubordinateControl trigger or a WAjaxControl trigger #428.

## Release 1.2.1

### API Changes

* The new (in 1.2.0) class `HtmlClassUtil` has been refactored to a properties enum and is now `HtmlClassProperties`
  (same package). If you have already started using `HtmlClassUtil.HtmlClassName` should be replaced with
  `HtmlClassProperties`.
* The Seleniun API has been rewritten to better support client-side testing of WComponents. see
  https://github.com/BorderTech/wcomponents/wiki/Testing for more information.

### Bug Fixes

* Updated DataListInterceptor and ServletUtil to allow DataLists to be sent as HTML rather than XML (#747).
* Fixed various bugs in WTree client code (#768, #769, #770).
* Fixed an issue in JavaScript `dom/shed` which could result in false negsatives when testing if a UI artefact is hidden
  as exposed in `dom/getFilteredGroup` (#771).
* Fixed accessibility issue with WAI-ARIA based controls (#765).
* Fixed several client-side menu bugs (#755, #746, #741).
* Fixed a bug which caused client-side validation of WDateField to throw an error (#757).
* Fixed a bug which caused the work-around for IE's interesting form submission policy to fail (#740).
* Fixed a bug in client-side code of WSubordinateControl which could result in a subordinate target being in the
  incorrect state if its controller was disabled or enabled by another WSubordinateControl (#758)

### Enhancements

* Updated `HtmlClassProperties` to add a menu icon to the enum.
* Added a util class `com.github.bordertech.wcomponents.util.HtmlIconUtil` which supplies helpers to attach the ICON
  classNames supplied by `HtmlClassProperties` and icons from Font Awesome which are not part of the common set.
* Updated how CSS is loaded and applied to remove some mis-matches between JavaScript loading and CSS media queries
  (#746).
* Removed all deprecated media queries from Sass (min/max-device-width) (#745).
* Updated "public" CSS classes to provide more options to components and WTemplates.
* Updated the mechanism to collapse a menu (Type BAR) to a single submenu so that it is applied on request (setting
  HTML class value `wc-respond`, may be applied to any WMenu of Type BAR or FLYOUT anywhere in the UI and is applied
  based on viewport size rather than based on screen dimensions at load time (#520).
* Reinstated Selenium tests (#10).

## Release 1.2.0

### API Changes

* FlowLayout API modified as part of fixing #636. This was required to remove ambiguity from the API.
  * Added constructors to FlowLayout:
    * `FlowLayout(Alignment, int)` and
    * `FlowLayout(Alignment, int, ContentAlignment)`.
  * Deprecated constructor `FlowLayout(Alignment, int, int)` in favour of `FlowLayout(Alignment, int)`.
  * Deprecated constructor `FlowLayout(Alignment, int, int, ContentAlignment)` in favour of
    `FlowLayout(Alignment, int, ContentAlignment)`.
  * Deprecated `getHGap()` and `getVGap()` in favour of `getGap()`.
* ListLayout API modified as part of fixing #655. This was required to remove ambiguity from the API.
  * Added convenience constructors to ListLayout:
    * `ListLayout()`;
    * `ListLayout(final Type type)`;
    * `ListLayout(final boolean ordered)`; and
    * `ListLayout(final Type type, final Alignment alignment)`.
  * Added constructor `ListLayout(final Type type, final Alignment alignment, final Separator separator,
    final boolean ordered, final int gap)`
  * Deprecated constructor `ListLayout(final Type type, final Alignment alignment, final Separator separator,
    final boolean ordered, final int hgap, final int vgap)` in favour of `ListLayout(final Type type,
    final Alignment alignment, final Separator separator, final boolean ordered, final int gap)`.
  * Deprecated `getHGap()` and `getVGap()` in favour of `getGap()`.
* WList API modified as part of fixing #655. This was required to remove ambiguity from the API.
  * Added constructor `WList(final Type type, final int gap)` and deprecated constructor `WList(final Type type,
    final int hgap, final int vgap)` in favour of the new constructor.
  * Deprecated `getHGap()` and `getVGap()` in favour of `getGap()`.
* WTab updated `setMode(TabMode)` to set TabMode.DYNAMIC if the mode being set is TabMode.SERVER. This is required for
  fixing a11y problems in TabMode.SERVER as per #692.
* WCollapsible updated setMode(CollapsibleMode) to set CollapsibleMode.DYNAMIC if the mode being set is
  CollapsibleMode.SERVER. This is required for fixing a11y problems in CollapsibleMode.SERVER as per #694.
* WDialog.isResizeable will always return true as part of fixing #606
* WAjaxControl: deprecated set/getLoadCount. In future use set/isLoadOnce. Required for #495.
* WDataTable PaginationMode.SERVER remapped to PaginationMode.DYNAMIC (has been enforced in client for over 2 years);
  removed submitOnRowSelect (never supported in client); SortMode.SERVER mapped to SortMode.DYNAMIC;
  ExpansionMode.SERVER mapped to ExpansionMode.DYNAMIC. These were all required as part of #701.
* Removed support for unencoded options in WCheckBoxSelect, WDropdown, WMultiDropdown, WMultiSelectPair, WMultiSelect,
  WRadioButtonSelect and WSingleSelect. In all cases except WCheckBoxSelect using unencoded text could result in
  catastrophic failure as these must not contain HTML. Method `getDescEncode()` has been deprecated, made final and
  will always return true; method `setDescEncode(boolean)` has been deprecated, made final and is now a no-op.
* Removed "round trip" mode WCollapsibleToggle. Constructor `WCollapsibleToggle(boolean)` has been deprecated in favour
  of `WCollapsibleToggle)`. Constructor `WCollapsibleToggle(boolean, CollapsibleGroup )` has been deprecated in favour
  of `WCollapsibleToggle(CollapsibleGroup)` Method `isClientSide()` deprecated as it will always return true #598.
* Deprecated WAjaxPollingRegion #500.

### Bug Fixes

* Fixed an accessibility error caused by unexpected side effects of WCollapsibleToggle #598.
* Fixed accessibility issue in WCollapsible #694.
* Changed output of WMenu Type TREE from role tree to role menu #619.
* Fixed bug which could result in messages causing XML validation failure #707.
* Fixed issue which caused WTextarea to not include changes in AJAX posts when in rich-text mode #700.
* Fixed accessibility problems in WDataTable #701.
* WAjaxControl addressed API errors #495
* Added HTML sanitizer and character entity unescaoer #620.
* Fixed accessibility problems in WDialog #606.
* Fixed accessibility problems in WCollapsible #692.
* Fixed accessibility problems in WTabSet #692.
* Fixed a bug which prevented themes overriding font sizes and gaps in any unit other than rems #685.
* Ensure missing label warning is in viewport #681.
* Various table bugs fixed #666, #667, #670.
* Removed flash on page load in slower browsers #664.
* Ensure WDialog is not opened larger than viewport #663
* FlowLayoutRenderer output the hgap or vgap relevant to the Alignment #636.
* ListLayoutRenderer output the hgap or vgap relevant to the Alignment #655.
* WSubMenu MenuMode.SERVER is internally mapped to MenuMode.DYNAMIC #687.
* WButtonRenderer and WLinkRenderer updated to look for WImage description as fall-back if no text equivalent is set
  #650.
* Fixed GridLayout cell alignment on small screens #652.

### Enhancements

* Added WTabSet as a potential target of WCollapsibleToggle. This is only effective if the WTabSet is of TabSetType
  ACCORDION #627.
* Changed the client handling of WTable Actions with constraints to make the action button disabled if "error" level
  constraints aren't met rather than outputting an error alert #618.
* Reversed the date input polyfill used by WDateField. Previously we created all of the UI artefacts needed to support
  the polyfill and removed them if the browser supported native date inputs. This has been reversed to output a wrapper
  and input in XSLT and add the other artefacts if native date inputs are not supported. This significantly improves
  the use of WDateField on mobile devices and removes a flicker caused by removing elements. In some cases the calendar
  launch button was seen to persist in the view after being removed from the component. THis change also fixes that
  artefaction issue. #698.
* Made layout responsive design opt-in to prevent issues with unwanted collapsing columns and grids #682. To make a
  WRow (and its WColumns), or WPanel with either ColumnLayout or GridLayout invoke the default responsive design use
  `setHtmlClass(HtmlClassUtil.htmlClassName.RESPOND)`.
* Added utility class `com.github.bordertech.wcomponents.util.HtmlClassUtil` which provides an enum of HTML class
  attribute values which may be used in `setHtmlClass`. Part of #682.
* Added new boolean property `sanitizeOnOutput` to WComponents which can output unencoded HTML (WText, WTextArea,
  WLabel). This defaults to false. If set true then the content of the component will be run through the HTML
  sanitizer using the lax policy. This is a necessary extension of #620.
* New utility class `com.github.bordertech.wcomponents.util.HtmlSanitizer` which can be used to sanitize HTML input
  (as shown in WTextArea). Needed for #620.
  * method `sanitize(String)` sanitizes using a strict policy.
  * method `sanitize(String, boolean)` sanitizes using an optional lax policy.
  * Policy definition files may be overridden using properties.
* New utility class `com.github.bordertech.wcomponents.util.StringEscapeHTMLToXML` which extends apache-commons lang3
  StringEscapeUtils. It adds exactly one (static) method `unescapeToXML(String)` which will convert HTML character
  entities to their unicode characters but will not unescape the five basic XML character entities. Very handy for
  converting HTML to valid XML! Needed for #620.
* Added a default margin style for p elements. This was added during testing of the fix for #620 to improve consistency
  of output.
* WTextArea in rich text mode will now honour this mode when read-only. Added as part of #620.
* WText, when encoding is off, will correctly handle HTML entities which are not XML entities. Added as part of #620.
* Enhanced separation of labels and inputs to improve a11y #683.
* Some responsive design improvements #671, #656.
* Updated the transform of WTab to allow rich content in the tab "button" #669.
* Re-implemented basic support for theme-level inclusion of web analytics #398.
* Updated Margin output in line with hgap/vgap to improve responsiveness and improve style guide compliance
  enforceability.

## Release 1.1.8

### Bug fixes

* Table constraints enforced #647
  [Issues](https://github.com/BorderTech/wcomponents/issues?q=milestone%3A1.1.8)

## Release 1.1.7

### Bug fixes

* Table pagination select mis-calculation #641
* Fix multiformcomponent plus icon #644
  [Issues]([https://github.com/BorderTech/wcomponents/issues?q=milestone%3A1.1.7)

## Release 1.1.6

### Bug fixes

* #626, #629, #631, #634, #635
  [Issues](https://github.com/BorderTech/wcomponents/issues?q=milestone%3A1.1.6)

## Release 1.1.5

### Bug fixes

* #610 #611 #612 #613 #616
  [Issues](https://github.com/BorderTech/wcomponents/issues?q=milestone%3A1.1.5)

## Release 1.1.4

### Bug fixes

* #562 #567 #574 #576 #577 #579 #583 #586 #588 #590 #592 #593 #601
  [Issues](https://github.com/BorderTech/wcomponents/issues?utf8=✓&q=is%3Aissue+milestone%3A1.1.4+)

## Release 1.1.3

### Bug fixes

* #542 #543 #546 #548 #549 #552 #554 #556

## Release 1.1.2

### Bug fixes

* #517 #521 #523 #525 #526 #527 #528 #529 #530 #531 #532 #533 #534

## Release 1.1.1

### API Changes

* WAudio and WVideo Controls.ALL, and Controls.DEFAULT have been **deprecated** as they no have no impact on the
  controls (#503);
* WAudio and WVideo Controls.NONE have been **deprecated** as they are not compatible with WCAG requirements that media
  be able to be turned off. These were always incompatible with autoplay to prevent a11y failure. This means that any
  media component with Controls.NONE has never been able to work and **will never** be able to work (#503).

### Enhancements

* Re-instated client side support for disabled state in WAudio and WVideo but this only applies when Controls.PLAY_PAUSE
  is used as there is no native disabled support in audio or video elements. The play/pause button **will not** be
  disabled if autoplay is set as this causes an a11y failure.

### Major Bug fixes

* Worked around an issue which prevented Sass from compiling on Linux with glibc below v13 and a related issue which
  prevented Sass from compiling correctly on Windows (#494).

## Release 1.1.0

### API Changes

These are API changes and enhancements which _may_ have some impact on current users.

* `WFilterControl` has been removed. This WComponent was originally designed as a low-quality row filter for `WDataTable`. It has been deprecated for some time. WDataTable is deprecated and slated for _imminent_ removal (though not in the next major release) (#306).
* Handle multi part AJAX requests. Tightened up the com.github.bordertech.wcomponents.Request interface for the return type of getParameters and getFiles (#341).

#### New components

* Created new WTree component which is to be used for vertical and horizontal trees (#263).
* Created a new WTemplate component that supports velocity, handlebars and plain text. Projects can also implement their own templating engines (#94).

### Enhancements
For full details see [closed enhancements](https://github.com/BorderTech/wcomponents/issues?q=is%3Aissue+is%3Aclosed+label%3Aenhancement).

* Added a new property to WSuggestions: WSuggestions.Autocomplete. This is an enum which currently supports two settings `LIST` and `BOTH` but has the potential to support all settings of the HTML attribute [aria-autocomplete](https://www.w3.org/TR/wai-aria/states_and_properties#aria-autocomplete) if required. This has the usual accessors get/setAutocomplete. The default is WSuggestions.Autocomplete.BOTH which provides the same functionality as in previous versions of WSuggestions. When WSuggestions.Autocomplete.LIST is used then the client implementation will attempt to force selection of an option from the suggestions list rather than allowing free-text input (#379).
* Make server side transform disabled by default and do not do a server side transform if a theme content path has been set (#377).
* Improved mobile/responsive aspects of client rendering (#344).
* Simplified access to client code, especially CSS (#172).

### Major Bug fixes

For bug fixes in this release see [closed bugs 2016 Q1](https://github.com/BorderTech/wcomponents/issues?utf8=✓&q=is%3Aissue+milestone%3A%222016+Q1%22+is%3Aclosed+label%3Abug).
For all bug fixes see [closed bugs](https://github.com/BorderTech/wcomponents/issues?q=is%3Aissue+is%3Aclosed+label%3Abug)

* Fix WTree AJAX actions. Introduced new AjaxInternalTrigger marker interface to indicate which components use AJAX to maintain their internal state (#447).
* Fix WTab in a WTabGroup causing a ClassCastException (#442).
* Fix WTable to allow setting row headers (#384).
* Fix an issue in WTable pagination where a table with many pages could cause some browsers to fail to render a view (#409).
* Fixed a bug which caused an AJAX trigger to fail when the trigger was inside a WDialog and the target was outside the WDialog (#457).

### Other

* The schema has been updated to make all UI element names lowercase. Why is this not an API change? because the schema is not part of the API - it is an internal contract.

## Release 1.0.4

### Major Bug fixes

For all bug fixes see [closed bugs](https://github.com/BorderTech/wcomponents/issues?q=is%3Aissue+is%3Aclosed+label%3Abug)

## Release 1.0.3

### API Changes

These are API changes and enhancements which _may_ have some impact on current users.

* `WDataTable.PaginationMode.SERVER` has been modified to implement `WDataTable.PaginationMode.DYNAMIC` to overcome an a11y problem inherent in `WDataTable.PagainationMode.SERVER`. Whilst `WDataTable` is deprecated it is being retained (for the foreseeable future) for backwards compatibility and therefore must meet a11y requirements. `WDataTable.PaginationMode.SERVER` has been individually deprecated and **will be removed** in a near future release.
* `WSubMenu` child count has changed. This was necessary to allow correct AJAX loading of sub-menus (#250). Applications should use `getMenuItems` instead of `getChildAt`.

#### JavaScript API changes

* Client-side support of `WFilterControl` has been removed. This applied _only_ to (the deprecated) `WDataTable` but caused significant overhead during XSLT processing of all tables. The old code is available if a custom theme requires it.

### Enhancements

These are backwards-compatible API changes which are transparent for all current users. For full details see [closed enhancements](https://github.com/BorderTech/wcomponents/issues?q=is%3Aissue+is%3Aclosed+label%3Aenhancement).

* `WTable` API allows for setting the location of the pagination controls using `setPaginationLocation(WTable.PaginationLocation location)` (#297).
* `WTable` API allows for sub-row group selection (select all/select none) when a table has multiple row selection **and** row expansion enabled. The optional extra functionality allows for a select all/none control for every row which has one or more selectable sub-rows (#257).
* `WMessageBox` API allows for setting message box title string using `setTitleText(String title)` (#280).
* `WApplication` API allows for custom `js` and `css` resources to be easily loaded (#172).
* `AbstractWComponent` API allows for custom HTML class attribute values to be added to any WComponent for improved application-level customisation (#172).
* `WColumn` and `ColumnLayout` may now be created without specifying a width. The column widths _should_ then be specified in [application level CSS](https://github.com/BorderTech/wcomponents/wiki/Adding-custom-CSS). This is primarily aimed at applications which require responsive design (#172, #180).
* Added improved guards against clickjacking (#240).

### Major Bug fixes

For all bug fixes see [closed bugs](https://github.com/BorderTech/wcomponents/issues?q=is%3Aissue+is%3Aclosed+label%3Abug)

* Fixed loading `WSubMenu` via AJAX. Items can now be dynamically added when the `WSubMenu` is opened (#250). **NOTE** Any application using `WSubMenu.getChildAt` **must** now use `WSubMenu.getMenuItems` as the child count _will_ be different.
* Fixed WTabSet ACCORDION interactions (#277).
* Fixed `WShuffler` to work correctly when used as an `AjaxTrigger` (#323).
* Fixed AJAX-enabled, drag & drop, multi-file upload in Firefox (#245).

## Release 1.0.2

### API Changes

* Updated `WAbbrText`, `WAbbrTextRenderer` and associated tests (#157)
    * Removed `WAbbrText.AbbrTextModel` This custom component model is completely superfluous. The refactoring of `WAbbrText` brings the component into line with other WComponents and standardises API calls. **NOTE** If you have extended this model (well stop it you will go blind) you will now have to implement your own component model.
    * Deprecated `WAbbrText.getAbbrText` in favour of `WAbbrText.getToolTip` (inherited from `AbstractWComponent`) and `WAbbrText.setAbbrText` in favour of `WAbbrText.setToolTIp` (inherited from `AbstractWComponent`).
    * Updated schema and XSLT for ui:abbr to change attribute `description` to `toolTip` in line with other components.
* Method scope issue in `WCardManager`. Removed `removeAll(flag)` and `remove(child, flag)`. (#59)
* `WebUtilities.updateBeanValue(component)` changed to ignore invisible components by default. `WebUtilities.updateBeanValue(component, flag)` added to provide this option. (#46)
* Removed deprecated com.github.bordertech.wcomponents.test.util.TreeUtil. Use com.github.bordertech.wcomponents.util.TreeUtil instead.
* Removed deprecated `com.github.bordertech.wcomponents.test.util.WComponentTreeVisitor`. Use `com.github.bordertech.wcomponents.util.WComponentTreeVisitor` instead.

### Enhancements

* `WMenu` API allows for `getItems(boolean recursive)` (#262).
* `WTabSet` implements `SubordinateTarget` (#159).
* `WTab` implements `SubordinateTarget` (#158).

### Major Bug fixes

* `AbstractWComponentTestCase` now works with variable arguments on setter methods (#188)<|MERGE_RESOLUTION|>--- conflicted
+++ resolved
@@ -8,11 +8,8 @@
 
 ### Bug Fixes
 
-<<<<<<< HEAD
 * Fix issue where tree menu icons were not expanded after round trip #1325.
-=======
 * Updated timeout warning artefact and JavaScript to overcome an accessibility issue #1333.
->>>>>>> 28d39a32
 * Fixed a CSS error which caused items at the top level of a WMenu of types BAR or FLYOUT to render incorrectly if they had anything other than
   simple text content #1330.
 * Fixed a flaw in update calculation which resulted in unsaved changes warnings not appearing in very specific circumstances #1237.
