--- conflicted
+++ resolved
@@ -16,15 +16,12 @@
 * Added "theme-watch" compile on change for Sass, JS etc
 * Added hot-module live reloading for theme Sass, JS, etc in development mode.
 * PhantomJS replaced with Firefox Headless for selenium testing #1650.
-<<<<<<< HEAD
-* WTableColumn now supports a column footer renderer #1645.
-=======
 * Upgrade theme testing library from Intern 3 to Intern 4 #1653
 * Fetch JS libraries from NPM instead of including in source #1658
 * Update event manager to allow limited recursive firing #1667
 * Update Eslint from 3.19.0 > 6.4.0 (this touched a LOT of files) #1672
 * Use yarn for client side build instead of npm.
->>>>>>> 71d80b8b
+* WTableColumn now supports a column footer renderer #1645.
 
 ### Bug Fixes
 
