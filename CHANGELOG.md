--- conflicted
+++ resolved
@@ -5,6 +5,7 @@
 ### API Changes
 
 ### Enhancements
+* Server-side validation of File(s) uploaded using WFileWidget and WMultiFileWidget #1079.
 
 ### Bug Fixes
 
@@ -34,11 +35,7 @@
 * Updated defaultSubmit module to bring it into line with the HTML spec and fix an issue found in compliant browsers #1122.
 * Fixed action constraints not working across pages on a paginated table #1078
 * Fixed a flaw which resulted in WSkipLinks not being transformed #1420.
-<<<<<<< HEAD
-* Server-side validation of File(s) uploaded using WFileWidget and WMultiFileWidget #1079.
-=======
 * Fix date field causes AJAX loop if it is trigger and target #1455
->>>>>>> de48c357
 
 ## Release 1.4.22
 
