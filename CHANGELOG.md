# Change log

## Release in-progress

### API Changes

### Enhancements

* Implement dependency vulnerability scan.
* Update dependencies to remove vulnerabilities.

### Bug Fixes
* Fixed WFileWidget and WMultiFileWidget to accept filetypes of both MIME and extension type #1584
<<<<<<< HEAD

* Fix issue rendering custom class names in WTree #1589.
=======
>>>>>>> 35615029

## Release 1.5.13

### Bug Fixes

* Fixed a bug which could cause some server validation messages to be deleted in JavaScript #1580
* Fixed a minor strutural CSS error which resulted in an unwanted indent in horizontal bar-separated lists.

## Release 1.5.12

### Bug Fixes

* Fixed duplicate component models being created unnecessarily #1014.
* Added workaround for IE 11 focus flaw #1575.

## Release 1.5.11

### Enhancements

* Restored ability to override XSLT in themes.

## Release 1.5.10

### Bug Fixes

* Fixed XSLT error which caused WPartialDateField to lose its value on submit #1565.
* Restored AjaxTarget interface on WDecoratedLabel which was removed in error in 1.5.8 #1562.

## Release 1.5.9

### Bug Fixes

* Fixed a JavaScript error which would cause dialogs to fail to open if they were marked as open on page load #1559.
* Fixed XSLT flaw which caused JavaScript Error if WDataTable has row selection and pagination #1556.

## Release 1.5.8

### Enhancements

* Remove style CSS from default theme combo, ensure combo button is same height as combo text input #1552.

### Bug Fixes

* Restore tab cursor #1553.
* Fixed missing WColumn alignment in themes #1551.

## Release 1.5.7

### Bug Fixes

* Restored theme build-time concatenation of XSLT to work around an application container flaw #1547.

## Release 1.5.6

### Enhancements

* Ensure the xml preamble and opening `xsl:stylesheet` tag is consistent in all XSLT files - help to reduce likelihood of namespace issues in transformed HTML.
* Enforce Sass lint at theme build time. See wcomponents-theme/.sass-lint.yml for default rules.
* Updated all internal uses of `org.apache.commons.lang.*` to use ``org.apache.commons.lang3.*` which is the direct dependency in WComponents. #1539

### Bug Fixes

* Updated WMenuGroup XSLT to prevent double separators #1544.
* Update version of npm sass module to fix build failure on Windows #1541.
* Fixed a flaw which would cause themes to fail to build if the inherit file had a terminating empty line. Part of #1492.

    Requires themes which inherit from any theme other than wcomponents-default to replace the theme in `inherit.txt` with a Maven property in POM.xml of `theme.inherit`. May be a path to a ZIP or directory tree (relative and absolute paths are both acceptable).

    ``` xml
<properties>
  <theme.inherit>/PATH/TO/the_parent_theme</theme.inherit>
</properties>
    ```

    The previous method of trying to guess the parent theme from a name assuming a theme path is partially supported by using the previous `inherit.txt` value along with a second Maven property `theme.inheritance.dir`. This, it is plain, is a bit of a pointless waste of time since the path could be added directly to the `theme.inherit` property.

    ``` xml
<properties>
  <theme.inherit>the_parent_theme</theme.inherit>
  <theme.inheritance.dir>/some/path</theme.inheritance.dir>
</properties>
    ```

## Release 1.5.5

### Bug Fixes

* Fixed an error which caused WSelectToggle to fail #1529.
* Removed superfluous layout CSS from WFigure which could result in unexpected display in IE 11.
* Partial (cosmetic) fix of a flaw which could result in visible suggestions for a combo if it was in read-only mode #1527.

## Release 1.5.4

### API Changes

* Added support for autocomplete to WDropdown, WEmailField, WNumberField, WPasswordField, WPhoneNumberField, WTextArea
  and WTextField #1007.
* Changed message property name
  `public static final String DEFAULT_MULTI_FORM_COMPONENT_TIP = "bordertech.wcomponents.message.multiFormComponent.tip";`
  to `public static final String DEFAULT_MULTIDROPDOWN_TIP = "bordertech.wcomponents.message.multiDropdown.tip";`
  as the tip is not suitable for use with WMultiTextField #1508.
* Added message property
  `public static final String DEFAULT_MULTITEXTFIELD_TIP = "bordertech.wcomponents.message.multiTextField.tip";` with
  default (en) value of "Enter a value" #1508.

### Enhancements

* Removed some style (rather than structure) CSS for mandatory indicators. Style should be the remit of themes.
* Added JavaScript unit tests for missing modules.

### Bug Fixes

* Fixed XSLT error which resulted in WToggleButton not reporting its state #1525.
* Fixed missing custom class on WDefinitionList #1519.
* Fixed XSLT error causing WHeading content to include text equating to the value of its margin classes #1514.
* Fixed potential flaw caused by application-level custom CSS source order #1516.
* Fixed a flaw which caused selenium tests to fail if no class was defined in the URL #1510.
* Fixed missing inner labels on WMultiDropdown and WMultiTextField #1508.
* Fixed issue causing 'required' placeholders to be left when making a field optional #1506.
* Fixed missing name attribute on WDateField #1507

## Release 1.5.3

### Enhancements

* Improved handling of the publication of selected state changes of native radio buttons and check boxes.
* Update package.json to latest working node module versions and removed tildes to prevent unwanted updates.
* Added support for success and info level diagnostics/field indicators as part of #1496.
* removed some Sass for inputs and buttons which attempted to provide style rather than structure.
* provided config options to allow client validation on change/blue #1495.
* Further build simplification required for move away from ANT/Maven #1318, #1492.
* Simplified all XSLT and XSLT build as step towards #639 and #1492.
* Added a default shim background #1486.
* Removed duplicate focus code #1488.
* Removed superfluous loading screen code #1487.
* Removed unused code from `wc/ui/feedback` and `wc/dom/messageBox` #1489.
* Moved font-awesome out of WComponents CSS and into a link element to improve efficiency and maintainability towards #639.
* Fixed minor ANT build inconsistencies.
* Prevent WTable pagination buttons from working when they are disabled or read-only #1490.
* Updated .gitignore to exclude eclipse-like artefacts built during Maven lifecycle.

### Bug Fixes

* Allow JavaScript module config to keep existing config properties when calling `set` #1502.
* Fixed inconsistency of rendering field indicators #1496.
* Fixed icon element inconsistencies #1497.
* Fixed a number of client validation issues #1495
* Fixed timyMCE init routine #1485.

## Release 1.5.2

### Enhancements

* Allow override of Sass compiler from Maven POM or Settings.
* Removed unused Sass and JavaScript.
* Enable use of a JavaScript Sass compiler ((sass)[https://www.npmjs.com/package/sass]) instead of Vaadin Sass Compiler.
* Server-side validation of File(s) uploaded using WFileWidget and WMultiFileWidget #1079.

### Bug Fixes

* Fixed a Sass bug hidden by a flaw in the Vaadin Sass Compiler.
* Change order of load of `wc/common` and `wc/loader/style` to enable themes to override the initial style loader config.
* Fix an error in Sass for WFieldLayout which was masked by Vaadin Sass Compiler
* Fix a potential negative zero error in Sass of WSection (responsive)

## Release 1.5.1

### API Changes

* Changed WProgressBar API to better implement HTML spec:
  - Deprecated WProgressBar members as follows:
    - UnitType - not supported - `public void setUnitType(UnitType)` is now a no-op and `public WProgressBar.UnitType getUnitType()` will now always return `null`
    - text - not required use toolTip instead - `public void setText(String)` is now a no-op and `public String getText()` will now always return `null`
    - Constructors which reference UnitType
  - Added constructors `public WProgressBar(ProgressBarType)` and `public WProgressBar(ProgressBarType, int)`
  - Put type checks around constructors and setters so that `ProgressBarType` cannot be made `null` and `max` and `value` cannot be negative.

### Enhancements

* Changed the way themes are built to remove a vast amount of complexity and wasted styles. Improves maintainability and moves towards separation of style and structure in themes.
* Updated renderer of WProgressBar to output HTML as part of #639.
* Added JUnits for WProgressBar.
* Updated renderers of WButton and WPrintButton (which has been un-deprecated) to output HTML as part of #639.

### Bug Fixes

* Fixed a XSLT issue which caused inconsistent placement of label hints #1476.
* Fixed a Sass issue which could cause unexpected wrapping of content of read-only Inputs #1469.

## Release 1.5.0

### Enhancements

* Enforce Java 1.8 as minimum compiler version and set source and target properties to 1.8 #1307.

## Release 1.4.24

### Enhancements

* Updated WTree Sass to remove unnecessary left padding from default implementation #1461.
* Removed some duplicate code from tabset Sass.
* Fixed inconsistency in detecting a disabled link.

### Bug Fixes

* Fixed an error which could result in incorrect CSS overrides of WCheckBoxSelect and WRadioButtonSelect #1462.

## Release 1.4.23

### API Changes

### Enhancements

* ImageEdit press buttons now also respond to clicks.

### Bug Fixes

* Fixed a bug which could result in incorrect determination of selected items using module wc/dom/getFilteredGroup #943.
* Updated defaultSubmit module to bring it into line with the HTML spec and fix an issue found in compliant browsers #1122.
* Fixed action constraints not working across pages on a paginated table #1078
* Fixed a flaw which resulted in WSkipLinks not being transformed #1420.
* Fix date field causes AJAX loop if it is trigger and target #1455

## Release 1.4.22

### API Changes

### Enhancements

### Bug Fixes

* Image editor accepts jpeg or jpg as a valid jpg filename extension #1443
* Fixed several keyevent and combo JavaScript bugs #1430, #1442, #1444
* fixed a Sass error which caused disabled icon buttons to have hover effects if invite is implemented.
* Change the way table actions are registered to rectify #1433.

## Release 1.4.21

### Enhancements

* Updated the theme axe-core dependency to the latest version (2.6.1) and re-written the `wc/debug/a11y` module to leverage the new API. The module is not included by default, even in debug mode.

### Bug Fixes

* Fixed a Sass error which could result in incorrect margins in some circumstances #1437

## Release 1.4.20

### API Changes

### Enhancements

* ImageEdit enhancements:
 - Prevent loading of "large" images in the editor because this could cause the page to become unresponsive. Instead skip the edit phase and handle as normal.
 - If an image is scaled to render in the editor this should be considered as a user change when determining whether or not to pass through the original image unchanged.
 - If an image size exceeds validation constraints then attempt to remedy this automatically
* Removed unnecessary wrapping elements from the inner options of WCheckBoxSelect and WRadioButtonSelect which will improve their accessibilty and responsiveness.
* Fixed some long-standing issues in the XSLT by refactoring the readOnly helper thereby reducing its ridiculous complexity. It was useful when XSLT was going to the client but had become mere technical debt making the cinversion from XSLT to alternate rendering more complex.
* Added a Sass var to allow configuration of the maximum number of supported columns within WCheckBoxSelect and WRadioButtonSelect when their Layout is COLUMN.

### Bug Fixes

* Fixed a Sass error which resulted in an unexpected number of sub-row depths in some WTables.
* Fixed a flaw which caused some fieldsets to not have a correct legend child.

## Release 1.4.19

### API Changes

### Enhancements
* Client side: wc/dom/getLabelsForElement an enhancement to load elements defined by 'aria-labelledby' attribute #1401.
* Improve UX of image editor validation #1431.

### Bug Fixes

* Fixed a Sass issue which could result in messages not wrapping within some components depending on Sass build order #1422.

## Release 1.4.18

### Bug Fixes
* Work around IE11 bug which causes focus to be set to the body when a scrollbar is clicked (QC171025).
  This caused combobox lists to be closed when trying to scroll with mouse.
  Combobox lists now close when an interactive component is focused, instead of when ANYTHING else is focused.

## Release 1.4.17

### Bug Fixes
* MustacheFactory cannot switch off caching which can have adverse memory usage. As per the issue http://spullara/mustache.java#117 the recommended way to provide this functionality is to create a new MustacheFactory on every call to compile the template thus implicitly getting a clean cache every time #1290.

## Release 1.4.16

### Bug Fixes

* Restored WFieldWarningIndicator and WFieldErrorIndicator to WField for backwards compatibility.

## Release 1.4.15

### Enhancements

* Client side: wc/config now caters for common "fetch, test, override" pattern of module configuration.
* Client side: imageEditor can now be configured through the "wc/config" module.

### Bug Fixes

* Update field indicator renderer to allow them to appear for Inputs in a read-only state. This is for backwards compatibility.
* Client side: wc/dom/initialise could theoretically reset its observer instance before all subscribers had been called, this is now resolved.
* Fix position of messages relative to calendar launch button in polyfill of WDateField #1405.
* Fix white-space of error and warning messages inside combos, WMultiSelectPair, WMultiDropdown and WMultiTextField #1404.

## Release 1.4.14

### Bug Fixes

* Removed a cause of potential NullPointerException from com.github.bordertech.wcomponents.qa.findbugs.CheckGetComponentModel and
  com.github.bordertech.wcomponents.examples.table.FilterableTableExample #1392, #1393.
* Fix an error in the wcomponent-theme POM #1390.
* Fixed regressions from 1.4.12 which could result in messages not being rendered correctly #1370.
* Fixed an issue which could result in unexpected element alignment due to an error in the whitespace filter #1381.
* Change the way dropdown typeahead (selectboxSearch) works to better align with the way most modern browsers fire the change event QC169945.

## Release 1.4.13

### Bug Fixes

* Fix validation messages being merged with data in several components QC170096 (broken in 1.4.12).
* Fix schema validation (broken in 1.4.12).
* Update default field validator to fallback to `toolTip` if the input is both unlabelled _and_ has no `accessibleText` #1372.

## Release 1.4.12

### Bug Fixes

* Fixed a flaw in message handling which resulted in error and warning messages not being applied correctly in almost all AJAX-related scenarios #1370
* Fixed a number of errors in messaging and validation in the client code as part of #1370, fixing these resolves #1121

## Release 1.4.11

### Enhancements

* Updated the theme-parent POM to enforce Maven version checking as building with 3.0.x will fail in a very opaque manner.
* Moved the Java version check from a slightly convoluted ANT check to Maven.

### Bug Fixes

* Added a workaround to width calculation errors in UC Browser on Android OSs #1354.
* Fixed a flaw which could result in duplicate IDs in responsive menus #1357.
* Fixed a flaw in placeholder manipulation during mandatory/optional toggling #1360.
* Fixed a11y issues caused by labelling of mandatory fields #1359.

## Release 1.4.10

### Enhancements

* Allow more granular control over features available in image editor
* Apply config overrides when image editor opened instead of page load so that it is easier to set config "in time"
* Implemented new features in image editor:
  * center image
  * reset image
* Update WAI-ARIA analog class to treat RETURN as equivalent to SPACE for all analogs #1351, QC 169101.

### Bug Fixes

* Provided Sass to work around an IE feature in which buttons with element descendants show unexpected cursor behaviour QC 168545.

## Release 1.4.9

### Enhancements

* Moved placeholder text determination to the renderers to reduce the reliance on client side i18n.
* Improved render performance by removing a superfluous call to `hasTabIndex()` in order to set a `tabIndex` attribute. `hasTabIndex()` will always
  return `false` so this was a waste of everyone's time and clock #373.

### Bug Fixes

* Fixed issue which could result in a label:input pair ending up in an invalid state after AJAX of specific inputs #1337.
* Fix issue which could result in labels for individual mandatory WRadioButtons being decorated with a mandatory indicator #1335.
* Fix issue where tree menu icons were not expanded after round trip #1325.
* Updated timeout warning artefact and JavaScript to overcome an accessibility issue #1333.
* Fixed a CSS error which caused items at the top level of a WMenu of types BAR or FLYOUT to render incorrectly if they had anything other than
  simple text content #1330.
* Fixed a flaw in update calculation which resulted in unsaved changes warnings not appearing in very specific circumstances #1237.
* Fixed an error which could cause out-of-viewport labels to be rendered in viewport #1326.
* Fixed some errors in examples which caused a race which could result in null pointer exceptions #1327.
* Clean up XSLT, schema references and broken examples of non-resizeable dialogs as `resizable` has been mandatory for several releases #606.
* Fixed an omission which could result in an application being able to avoid the `submitOnChange` warning text in labels #1255.

## Release 1.4.8

### Enhancements

* Added "application/dicom" to mimemap.json #1321.
* Removed colormap.xml as it is not being used: use colormap.json instead.
* More Sass workarounds for UC Browser issues #1295.

### Bug Fixes

* Fixed an XSLT bug which caused WTable's expand-all button to fail when row expansion is LAZY or DYNAMIC #1319.

## Release 1.4.7

### Bug Fixes

* Fix CSS bug which resulted in a calendar date picker not rendering as expected when in a dialog box #1309.
* Fix a bug which would cause a self-opening dialog to attempt to reopen itself on click #1311.
* Fix a bug which could cause erroneous ajax requests #1312.

### Enhancements

* WTabSet:
  - Added methods to WTabSet to allow easier/less verbose creation of tabs by making the TabMode argument optional.
  - Deprecated the unused members `setShowHeadOnly` and `isShowHeadOnly` which have never been implemented and which were a hangover from a very old and rather poor design concept. No replacement: never implemented.
  - Deprecated `setActionOnChange` and `getActionOnChange` as changing tabs should not have a side effect _and_ these actions are inconsistent unless the (no longer supported) `TabMode.SERVER` is used for **all** tabs in the tabset. No replacement: a tabset should not have an action on tab change other than show the relevant tab.
  - Added `protected addTab(WTab)` as a replacement for the deprecated `public add(WTab)`.
* WImageEditor:
  - Can now render the editor controls inline (as opposed to the default, in a popup).

## Release 1.4.6

### API Changes

### Bug Fixes

* Fixed a race condition which could result in modal dialogs not being modal #1296
* Improved Mustache memory handling #1290
* Fixed a JavaScript flaw which could result in error messages being misplaced in some circumstances #1288.

### Enhancements

* Updated Sass to produce better rendering in UC Browser #1295:
  - added a has test to detemine if a browser does not support CSS fle;
  - added a has test `has("uc")`;
  - added UC pattern Sass to fix major rendering issues.
* Enhanced the SubordinateBuilder & associated classes to remove the final declaration allowing for extendibility.
* Added yet more enhanced AJAX error handling.

## Release 1.4.5

### Bug Fixes

* Debounce / throttle rapidly repeated requests for the same theme resources to prevent superfluous network requests #1274
* Fixed a flaw which caused WPartialDateField's calendar to render poorly on some mobile devices #1280.

### Enhancements

* Added Sass to allow re-implementation of support for WField.inputWidth from 1 - 99 in sub-themes based only on Sass variables #1278.
* Added a close icon to the header of the timeout warnings. These warnings can be closed by clicking anywhere (or pressing ESCAPE) but that is not immediately obvious and the close icon is merely a visual queue to indicate the box may be dismissed. Note that for screenreaders etc the box is exposed as an alert which has implicit ESCAPE to dismiss.

## Release 1.4.4

### API Changes

* JS only: deprecated the use of wc/i18n/i18n as a loader plugin (in favor of async methods).

### Bug Fixes

* Fix flaw which caused WButton with a message to not stop ajax submit if the button was an ajax trigger **and** the user chooses to cancel the button action # 1266.
* Fix flaw which prevented WShuffler acting as an ajax trigger #1267.

### Enhancements

* Better handling of rejected promises in Subscribers to the Observer module.
* Upgraded FabricJS 1.7.11 -> 1.7.14 to fix issues in Internet Explorer 11.
* Allow custom AJAX error handlers so that we can handle *any* response format conceivable, e.g. XML, JSON, protobuf, binary.

## Release 1.4.3

### API Changes

* Deprecated `AbstractInput.setSubmitOnChange` and `AbstractInput.isSubmitOnChange` and all overrides thereof. This is a source of significant a11y
  difficulty and should be removed #1255.
* Client side:
  - shed.js subscribers can return a promise and shed.notify will resolve when all subscriber promises complete.
  - i18n translation methods can now take an array of keys to translate.

### Bug Fixes

* Fixed an XSLT error which caused read-only WNumberField to appear to be editable #1262.
* Removed a potential source of null pointer exceptions in WRadioButton.handleRequest which had been masked by most WRadioButtons not having
  `submitOnChange` set #1258.
* Updated load-time focus requests (module `wc/ui/onloadFocusControl`) so that the focus request is not honoured if the load is a full page load (not
  ajax) and there is a message box (`WMessageBox`, `WValidationErrors`) visible on the page #1253.
* Fixed a flaw which could result in a fieldset not having a legend under some circumstances #1257.
* Updated components which automatically try to refocus themselves during or after handleRequest so that the focus will only be set if the component
  is the trigger for the current ajax request. This means the old `submitOnChange` focus will not be implemented. This fixes a major a11y flaw #501.
* Removed IE 11 specific dialog Sass which proved to be not only superfluous but actually harmful #1247.
* Fixed an XSLT bug which caused incorrect TAB key behaviour in some menus #1249.

### Enhancements

* Improved JavaScript unit tests; added mechanism to do local automated testing with optional coverage; improved the intern test skeleton.
* Added new eslint rules (eslint:recommended) and fixed a pile of stylistic issues in JavaScript.
* Rewrote several synchronous i18n calls to use the async version (fixed at least one more definite race condition).
* Removed a workaround for a [Firefox issue](https://bugzilla.mozilla.org/show_bug.cgi?id=984869) as that issue is now resolved #1250.

## Release 1.4.2

### Bug Fixes

* Replaced support for `WDropdown` `optionWidth` on native dropdowns (should not be there) but in a more configurable and potentially responsive way
  #1243.
* Updated theme resource build to split core and implementation copy into separate steps #1222.
* Fixed an error which caused the maximise button in dialog frames to sometimes display the wrong state #1229.
* Fixed an XSLT error which caused incorrect render of `WPrintButton` when the button contained an image #1232.

### Enhancements

* Added a Selenium WebElement extension for WMultiDropdown #605.

## Release 1.4.1

### Bug Fixes

* Prevent race condition in IE when using AJAX module very early (e.g. i18n).
* Update fabricjs to latest version.
* Image edit produces files with filename extension consistent with mime type.
* Edited images maintain the original image dimensions (unless they are cropped).
  - Image redaction objects are scaled accordingly.
* Fixed redaction checkbox non-functional.
* Fixed an error in the Sass vars which are used to build WFieldLayout CSS for various conditions of support.

## Release 1.4.0

### API Changes

* Default template render mode to on (previously off). This improves UI performance for most users. #1158.
* Selenium performance API changes #1138:-
  - The methods in TreeUtil (i.e. findWComponent and findWComponents) that use a path to find components have been
    changed to search only visible components. New find methods that provide a visible only boolean flag have been
    included to toggle this. This change will effect selenium tests that use byWComponentPath with invisible
    components in their path. Either change the path to use only visible components or use the new constructor
    on byWComponentPath that allows the visible only flag to be toggled.
  - SeleniumWComponentsWebDriver and SeleniumWComponentWebElement provide new findImmediate methods that can be used
    to find an element without the wait implicit. This assumes the page is already loaded and will return immediately
    if the element is not present. The findElement methods now default to not wait for the page. New findElement methods
    provide a wait boolean flag to toggle this.
  - SeleniumWComponentsWebDriver and SeleniumWComponentWebElement provide a new helper method getUserContextSession()
    to retrieve the user context.
  - SeleniumWComponentTestCase provides a new helper method getUserContextSession() to retrieve the user context.
* Client side API: removed `wc/template.registerHelper`.

### Bug Fixes

* Change Sass linter from scss-lint to sass-lint, removed some custom rules and refactored Sass to be more "standard" #1203.
* Reverted a change to URL handling which resulted in URLs becoming mal-formed under some circumstances.
* Improved the Sass to CSS build to ensure implementation CSS is placed after default CSS in the output #1160.
* Modified `HtmlSanitizerUtil` and `HtmlToXMLUtil` to handle escaping brackets'; `WTextArea` now defaults to `santizeOutput` on #1158.
* Remove client handlebars i18n support #1158.
* Fixed position of server-generated error messages for simple WInputs #1161.
* Fixed partial text matches in dropdown typeahead #1164.
* Improve AJAX error handling when the response "lies" and says it is "200 OK" when it isn't #1163.
* Fixed issue in ByWComponentPath that was leaving the user context on the Thread. Unit tests that check a component's
  state may have depended on this wrong behaviour. These tests will need to be changed to push and pop the User Context
  when checking the components state #1138.
* Fixed image editor (part 2), this should hopefully fix the regressions originally addressed in #1206.
* AJAX Controls and Subordinate Controls are now registered on the User Context. This allows WComponent Applications to
  be run on multiple servlets. AjaxHelper and SubordinateControlHelper methods no longer include the “request” parameter
  as it is not required. This should have no impact to projects as these methods are only called by framework code.
  UIContextHolder has new helper methods to retrieve the Primary User Context #1077.

### Enhancements

* Improved efficiency of XML escaping and sanitization as part of #1158.
* Removed PetStore #1190.
* Selenium performance enhancements #1138:-
  - Upgrade JUNIT 4.8.2 to 4.12 and Surefire Plugin 2.18 to 2.20.
  - WebDriverCache now uses a concept of a pool of drivers. Improves performance for parallel selenium tests.
  - Provide a new ServerStartStopListener for JUNITs to start and stop the web server for selenium tests.
  - Improved selenium utility classes and helper methods.
  - WComponent example module demonstrates running selenium tests in parallel.
* Improve performance of Selenium tests and helpers #1138.
* Improve performance of TemplateRendererInterceptor by switching to Mouchstache template engine #1207.
* Switched (back) to Mustache on the client to match the server implementation.

## Release 1.4.0-beta-2

### Bug Fixes

* Fixed a flaw which could result in images inside links getting the incorrect URL under some conditions #1150.
* Fixed a flaw which could result in a WSubMenu being stuck open when a not-submitting WMenuItem is clicked #1137.
* Fixed an accessibility flaw which could result in AT attempting to read icons #1136.
* Fixed a JavaScript flaw which could result in unhandled events on buttons in some conditions #1135.
* Fixed a newly introduced bug which caused failure of WMenuItem selection #1134.
* Fixed a flaw which could result in non-selectable menu items being set as selected in WMenu #1133.

### Enhancements

* Simplified Sass and removed unnecessary icon CSS as part of the fix for #1136. This included removing some Sass which
  is no longer used but had not been cleaned up at the time.
* Added a new generic class to HTMLCLassProperties. Class `wc-border` will apply the theme default border to any
  component which does not already have a border style set by a more specific (or later equally specific) selector.
* improved efficiency of CSS by deleting WComponents custom icon classes and using fa classes instead. This involved
  changing the string values of elements in the HTMLClassProperties enum.
* Simplified delayed, self-actuating Ajax triggers, removed module wc/ui/ajax/delayedTrigger.
* Updated the new space class to fix some redundancy.

## Release 1.4.0-beta

### API Changes

* Deprecated `com.github.bordertech.wcomponents.util.ConfigurationProperties.DEVELOPER_DEBUG_CLIENT_SIDE` in favour of
  `com.github.bordertech.wcomponents.util.ConfigurationProperties.DEVELOPER_DEBUG_ENABLED` as part of #1012.
  * Deprecated `com.github.bordertech.wcomponents.util.ConfigurationProperties.getDeveloperDebugClientSide()` in favour
    of `com.github.bordertech.wcomponents.util.ConfigurationProperties.getDeveloperDebugEnabled()`
  * Deprecated `com.github.bordertech.wcomponents.util.DebugUtil.isDebugStructureEnabled()` in favour of
    `com.github.bordertech.wcomponents.util.DebugUtil.isDebugFeaturesEnabled()`.
  * Removed all internal references to the deprecated members.
* Deprecated `com.github.bordertech.wcomponents.lde.DevToolkit`; it is marked for removal due to functional and a11y
  problems.
* `WMenuItem` & `WSubMenu`: added public method `boolean isTopLevelItem()` required by the renderer of each.
* `WSubMenu`: `getSelectability()`, `setSelectability(Boolean)`, `setSelectable(boolean)` and `setSelected(boolean)` are
  all deprecated (always ignored in client UI).
* `WMenuItemGroup`: `isDisabled()` will return true if the group is nested in a `WSubMenu` or `WMenu` which is disabled.
  This brings it into line with `WMenuItem` and `WSubMenu` and provides for no UI change as previously this calculation
  was in the client UI.
* Margins and intra-component spaces (`hgap`, `vgap`) have been converted from `int` to values of an enum.
  They were historically set as `int` but were output into the UI as an enumerated list of options based on
  nearest-high-neighbour calculations. This was done to improve consistency and enhance responsive design. These
  calculations have been removed from the client UI to Java. A temporary backwards compatibility layer
  has been provided and all former `int` based constructors and getters have been deprecated. The values used for the
  conversion points are as per the former conversion client code so there will be **no visible or functional change**.
  * Added new utility class `SpaceUtil` used to manage consistent inter- and intra- component spaces.
  *  `Margin`, `BorderLayout`, `ColumnLayout`, `GridLayout`,`FlowLayout`, `ListLayout`, `WList`, `WRow`
    * All current `int`-based constructors are deprecated in favour of Space based constructors.
  *  `Margin`
    * `int getAll()` deprecated in favour of `SpaceUtil.Size getMargin()`
    * `int getNorth()` deprecated in favour of `SpaceUtil.Size getTop()`
    * `int getEast()` deprecated in favour of `SpaceUtil.Size getRight()`
    * `int getSouth()` deprecated in favour of `SpaceUtil.Size getBottom()`
    * `int getWest()` deprecated in favour of `SpaceUtil.Size getLeft()`
  * `BorderLayout`, `ColumnLayout`, `GridLayout`:
    * `int getHgap()` deprecated in favour of `SpaceUtil.Size getHorizontalGap()`
    * `int getVgap()` deprecated in favour of `SpaceUtil.Size getVerticalGap()`
  * `FlowLayout`, `ListLayout`, `WList`, `WRow`:
    * `int getGap()` deprecated in favour of `SpaceUtil.Size getSpace()`

### Bug Fixes

* `WMessages.isHidden()` will return `true` if it has no messages #1082.
* Fixed a bug in `com.github.bordertech.wcomponents.test.selenium.ByLabel` which resulted in WLabels for compound inputs
  being ignored when finding elements.
* Fixed HTML error in `wcomponents/lde` resource `DevToolkit_header.vm` found during optimisations for #1012.
* Fixed a significant network performance problem caused by loading JavaScript modules included in the layer #1068.
  * Fixed all imports between the `wc/dom` and `wc/ui` namespaces so that no dom-level modules require anything in the
  `wc/ui` space;
  * removed the circular dependency between `formUpdateManager` and `cancelUpdate`;
  * removed most other (managed) circular dependencies; and
  * improved reuse of Widgets.
* Fixed a bug which could cause a (caught) exception when a WTree's item was selected if the WTree has client expansion
  and was not an ajax trigger (found during testing for PR #1086).
* Removed yellow fade as it caused potential a11y problems #1104.

### Enhancements

* Made debug modes consistent between client and server code #1012.
* Renderer updates as part of #639:
  * `WAbbrTextRender` changed from XML to HTML as a performance improvement, no UI or functional change.
  * `WDataTableRenderer` no longer renders any internal disabled states with no UI change as these were ignored.
  * `WFieldErrorIndicatorRenderer` will not render with no UI change as these were ignored.
  * `WLabelRenderer` is aware of the nature and state of its labeled component and is able to correctly set the state of
     a `WLabel` in the UI without cross-reference to its component. This was required to fix several possible errors
     caused when a `WLabel` was in an AJAX response.
  * `WMenuItemRenderer` and `WSubMenuRenderer` will only output the `accessKey` member if the component is at the top
    level of its `WMenu` with no UI change as `accessKey` settings on other instances were ignored.
  * `WTabGroupRenderer` will no longer paint `WTabGroup` as `ui:tabgroup` but pass through to its `WTabs` with no UI
    change as these were ignored.
* Selenium test elements improved and extended.
* Converted any XSLT calculation which relied on cross-element lookups to use javascript or improved Java renderers (as
  described above) to prevent errors when the referenced element was not available in an ajax response #639 et al.
* Changed the require config `baseUrl` to make it shorter as this makes adding application level modules easier. The new
  BaseUrl only uses path settings which are also available in Java.
* Added new JavaScript module `wc/ui/getForm` as we have several areas where we need to get the form from a particular
  element.
* Update XSLT build to improve performance and protect component integrity #689.

## Release 1.3.4

### Bug Fixes

* Fixed imageeditor issues:
  * overlay confuses image validation #1048.
  * disallow save when no image has been captured from video stream #1062.
* fix phantom vertical scroll in some browsers (QC154504) #1073.
* Fixed JS loading issue #1068.
* Fixed layout of WCheckBoxSelect/WRadioButtonSelect with LAYOUT_COLUMN and COLUMN_COUNT >= options.

## Release 1.3.3

### Bug Fixes

* Fixed bug in able actions which could result in action buttons being in the incorrect (enabled) state if the table
  is loaded via Ajax #1049.
* Fixed a bug in modalShim which resulted in access keys being stripped from inside WDialog content #1051 (QC 162189).
* Fixed an XSLT issue which could result in double-output of some HTML elements embedded in WComponents XML #1056
  (QC 162143)
* Remove exposure of the `size` attribute when rendering `WNumberField` #1010.
* Fixed bug which caused WMultiFileWidget to not fire its internal file-select Ajax if the component is in a read-only
  state #1060.
* Fixed bug which could result in WMultiSelectPair having mismatched select elements #1066.
* Fixed a typographic error in the XSLT for WLink.

### Enhancements
* Improve efficiency of `Input` renderers when the rendered input is in a read-only state #781.

## Release 1.3.2

### Bug Fixes

* Fixed a bug in XSLT which caused processor errors if an instance of Input has more than one validation error #1042.
* Fixed a bug in subordinate JavaScript which caused WMultiSelectPair to fail as a subordinate trigger #1044.

### Enhancements
* Reduced logging "noise" when the corrupt characters flag is enabled #1039

## Release 1.3.1

### API Changes

* Deprecated xslt server side property. Will always return true.

## Release 1.3.0

### API Changes

* 'UIContext' interface has been changed to include a new request scope scratch map #192.

### Bug Fixes

* Fix bug which allowed files larger than max allowed size to be uploaded using WMultiFileWidget #1024.
* Fixed position of validation errors in WMultiSelectPair #1021.
* Fixed content of labels in error messages #1019.
* Prevent pending i18n bug by applying a cache buster to requests for i18n resource bundles #1016.
* Fix possible a11y flaw by updating exposure of minlength to comply with HTML spec #1006.
* Fix examples-lde default config #1005
* Ensure file upload progress bars are shown for all asynchronous file uploads #1000.
* Fix a11y issue by ensuring popups are always scrollable and resizeable #997.
* Handle Google translate locales in i18n #994.
* Fixed WMultiFileWidget and WrongStepAjaxInterceptor that were sending XML responses that were not being
  transformed #990.

### Enhancements

* Output component name hint for Inputs in a read-only state to improve Selenium testing #1029.
* Improve performance by not calling unnecessary preparePaint in DataListInterceptor #975.
* Improve performance and type-safety of XSLT.
* `WBeanComponent` has been changed that when a `BeanProvider` is being used it can now use the new request scope
  scratch map to hold the bean. To opt into this functionality set the runtime parameter
  `bordertech.wcomponents.bean.provider.request.scope.enabled` to true #192.
* ServletResponse changed to provide access to the backing httpServletResponse #803.

## Release 1.2.15

### Enhancements
* Allow handlebars templates to be rendered on the server to complete theme i18n.
* Backport interceptor chain fix #993.
* Fix loading shim "stuck" on IE8

## Release 1.2.14

### Enhancements
* Remove corrupt characters before processing the XSLT #980. Runtime parameter needs to be set to true:-
      bordertech.wcomponents.xslt.allow.corrupt.characters

## Release 1.2.13

### Bug Fixes

* Fixed a bug which could cause dialogs to be mis-positioned on mobiles #977.

## Release 1.2.12

### Bug Fixes

* Fixed issues which could cause resize and positioning errors in WDialog #958.
* Fixed WDialog that was not handling its open state correctly #963 QC160323.
* Fixed issues which could cause a WDialog to prevent refocus of the opener control when the dialog was closed #965.
* Fixed an issue which could result in a dialog opener to _not_ open its dialog if the opener contained an image #967.
* Fixed an issue which resulted in WShuffler outputting the incorrect HTML element when in read-only mode #972.
* Fixed an issue which could result in the content of a table header overlaying the sort icon and/or the sort icon being mis-positioned when the header content wrapped #973.

### Enhancements

* New DialogOpenTrigger interface to identify components that can open a dialog. WDialog can also have an action
  set via setTriggerOpenAction(action) to run when the dialog is opened via a trigger #963.

## Release 1.2.11

### Bug Fixes

* Fixed `WTree` AJAX expansion #934, QC158631.
* Fixed `WFieldSet` to handle `WRepeaters` correctly when Mandatory is set #936 QC158462.
* Fixed a flaw in client code of `WSelectToggle` which could cause unexpected results if the target component(s) included a `WTable` with **single** row selection #938.
* Fixed a flaw which could result in dialogs sometimes running partly off screen (#940).
* Fixed an issue which could result in a WTableAction trigger button becoming enabled if disabled row(s) were selected. This is part of #943.
* Fixed an issue where a dialog trigger button's action could be erroneously fired by a dialog re-opening on page load #945.
* Fixed missing "day of week column headers" in calendar date picker (#942).
* Fixed `WSubMenu` AJAX not working (#889).
* Fixed `WDateField`, `WPartialDateField` and `WNumberField` validation. Only do validation if value is valid. (#951).
* Fixed `WTabSet` to allow `ACCORDIAN` tabsets to have no tabs open (#915).

### Enhancements
* Allow TinyMCE global configuration to be overriden without a theme rebuild.

## Release 1.2.9

### Bug Fixes

* Fixed table row selection/dialog bug #929.

## Release 1.2.8

### Bug Fixes

* Mitigated a11y issues in WTable (#926).

### Enhancements

* Added a workaround for a CSS bug in IE11 (#924).

## Release 1.2.7

### API Changes

* Deprecated the following WPanel Types (part of #689, #639):
  * Type.ACTION: deprecated in favour of WSection to remove API ambiguity.
  * Type.BANNER: deprecated in favour of WSection as never implemented but JavaDoc points to WSection equivalence
  * Type.BLOCK: deprecated in favour of Type.PLAIN and Margin as no longer serves any useful purpose
  * Type.CHROME: deprecated in favour of WSection to remove API ambiguity.

### Bug Fixes

* Applied a workaround for buggy implementation of placeholders in textareas in IE11 #911.
* Fixed bug in WSuggestion where user text was not updated after first use (QC158630).
* Fixed i18n race condition causing placeholder, message title (all theme messages) not to display in some browsers (QC158400).
* Reverted date field to previous behavior of attempting to honor invalid input value after round trip (QC157989).

### Enhancements

* Added CSS support for an additional class `wc-neg-margin` on WMenu Type.BAR to force the "docking" style if it is not possible to make the menubar the first child of a WPanel with no layout #916.
* Updated JavaScript Widgets used to determine WDateField and WPartialDateField to remove some potential access errors when either of these components is in a read-only state #907.

## Release 1.2.6

### Bug Fixes

* QC157496 - Fixed a null pointer exception within WDateField resetData()

### Enhancements

* Enhanced TransformXMLInterceptor to support non-HTML agents.
* Minor performance turning for TransformXMLInterceptor.
* Dependency management improvement for Saxon so that it does not need to be the default XSLT engine.

## Release 1.2.5

### API Changes

* Added a new ServiceLoader API to inject custom configuration into WComponents using the interface ConfigurationLoader.

### Bug Fixes

* Fixed a bug which prevented `WField`'s `inputWidth` setting from rendering correctly #854.
* Fixed a bug in rendering of `WPartialDateField` and polyfilled `WDateField` #852.
* Fixed UI bugs in WMenus #866, #867.
* Fixed a Sass bug which caused ListLayouts with layout FLAT to lose intra-component space #869.
* Fixed a bug which prevented a control which opens a WDialog from running a server Action #875.
* Fixed a bug which caused image editor to fail if multiple files were attached at once #876.
* Fixed a bug which prevented timeout warnings from rendering a session elapsed message correctly #890.
* Fixed a bug where `WTree` was adding an open item request to expanded rows #762.
* Fixed a bug where `resetData()` was not handled correctly in `WNumberField`, `WDateField`
  and `WPartialDateField` #896.
* Fixed a bug which could cause a tabset to get into an invalid state #899.

### Enhancements

* Added a mechanism to add and remove multiple HTML class attribute values to a component #856.
* Added a mechanism to mark a WButton as having an action only in the client #878.
* Plugged a minor potential vulnerability in WLink #895.
* Added a lot of Sass configuration options to `_common.scss` along with additional commentary #689.
* Projects can override a new method `getUiVersionKey()` in `WApplication` if different versions of the same Application
  need to be registered by `UIRegistry` #894.
* New constructors in `WPartialDateField` to allow a padding character to be passed in #573.
* Provide access to the backing `HttpServletRequest` in `ServletRequest` and a new helper method in `ServletUtil` to
  determine the user's device #803.

## Release 1.2.4

### Bug Fixes

* Fixed bug in XSLT of inline errors #847
* Fixed bug in i18n of timeout warnings #846

## Release 1.2.3

### API Changes

* Javascript API i18n module now returns the message key instead of an empty string if the translation is not found.
* Deprecated `WDialog(WComponent, WButton)` as part of #407. Replaced with use of other constructors along with new
  accessors `setTrigger(AjaxTrigger)` and `AjaxTrigger getTrigger()`.

### Bug Fixes

* Fixed bug which could result in dialogs being mis-positioned #805.
* Fixed a11y of combo boxes #808, #809.
* Fixed a bug in which the loading shim was removed before the page was ready to use #822.
* Fixed bugs in `WTextArea` in RichText mode #825.
* Fixed bugs which prevented correct output of `WLabel`, `WAbbrText` and `WHeading` if content escaping was turned off.
* Fixed a bug in `ComponentModel` triggered when data is `java.util.Stack` #838.
* FIxed XSLT bug which could result in a `WFigure` losing its figcaption under some circumstances #841.

### Enhancements

* JavaScript API added a utility module to centralize determination of toggle points for responsive UI updates.
* Rewrote the JavaScript i18n module so that it is a thin wrapper around [i18next](http://i18next.com/) instead of
  custom code.
* `WDialog` may be launched by any component which implements `AjaxTrigger` #407.
* Updated client implementation of `WSuggestions`/combo boxes to improve accessibility #808, #809.
* Moved i18n to JavaScript and improved load-time reliability #819, #732, #639, #689.

## Release 1.2.2

### Bug Fixes

* Fixed a bug in `com.github.bordertech.wcomponents.subordinate.AbstractCompare` which resulted in Subordinate controls
  returning an incorrect value if the control was in a read-only state #780.
* Fixed a newly introduced bug which caused textareas to fail to accept newlines in IE11 #785.
* Fixed several IE CSS issues.
* Fixed a bug which caused the incorrect HTML className to be set using HtmlIconUtils to place a custom icon "AFTER"
  element content.

### Enhancements

* Added mechanism to convert tabsets to accordions on small screens #783.
* Allow placeholder to be set on relevant components #702.
* Added new component WToggleButton which renders a single checkable component in a button form. This may be used as a
  WSubordinateControl trigger or a WAjaxControl trigger #428.

## Release 1.2.1

### API Changes

* The new (in 1.2.0) class `HtmlClassUtil` has been refactored to a properties enum and is now `HtmlClassProperties`
  (same package). If you have already started using `HtmlClassUtil.HtmlClassName` should be replaced with
  `HtmlClassProperties`.
* The Seleniun API has been rewritten to better support client-side testing of WComponents. see
  https://github.com/BorderTech/wcomponents/wiki/Testing for more information.

### Bug Fixes

* Updated DataListInterceptor and ServletUtil to allow DataLists to be sent as HTML rather than XML (#747).
* Fixed various bugs in WTree client code (#768, #769, #770).
* Fixed an issue in JavaScript `dom/shed` which could result in false negsatives when testing if a UI artefact is hidden
  as exposed in `dom/getFilteredGroup` (#771).
* Fixed accessibility issue with WAI-ARIA based controls (#765).
* Fixed several client-side menu bugs (#755, #746, #741).
* Fixed a bug which caused client-side validation of WDateField to throw an error (#757).
* Fixed a bug which caused the work-around for IE's interesting form submission policy to fail (#740).
* Fixed a bug in client-side code of WSubordinateControl which could result in a subordinate target being in the
  incorrect state if its controller was disabled or enabled by another WSubordinateControl (#758)

### Enhancements

* Updated `HtmlClassProperties` to add a menu icon to the enum.
* Added a util class `com.github.bordertech.wcomponents.util.HtmlIconUtil` which supplies helpers to attach the ICON
  classNames supplied by `HtmlClassProperties` and icons from Font Awesome which are not part of the common set.
* Updated how CSS is loaded and applied to remove some mis-matches between JavaScript loading and CSS media queries
  (#746).
* Removed all deprecated media queries from Sass (min/max-device-width) (#745).
* Updated "public" CSS classes to provide more options to components and WTemplates.
* Updated the mechanism to collapse a menu (Type BAR) to a single submenu so that it is applied on request (setting
  HTML class value `wc-respond`, may be applied to any WMenu of Type BAR or FLYOUT anywhere in the UI and is applied
  based on viewport size rather than based on screen dimensions at load time (#520).
* Reinstated Selenium tests (#10).

## Release 1.2.0

### API Changes

* FlowLayout API modified as part of fixing #636. This was required to remove ambiguity from the API.
  * Added constructors to FlowLayout:
    * `FlowLayout(Alignment, int)` and
    * `FlowLayout(Alignment, int, ContentAlignment)`.
  * Deprecated constructor `FlowLayout(Alignment, int, int)` in favour of `FlowLayout(Alignment, int)`.
  * Deprecated constructor `FlowLayout(Alignment, int, int, ContentAlignment)` in favour of
    `FlowLayout(Alignment, int, ContentAlignment)`.
  * Deprecated `getHGap()` and `getVGap()` in favour of `getGap()`.
* ListLayout API modified as part of fixing #655. This was required to remove ambiguity from the API.
  * Added convenience constructors to ListLayout:
    * `ListLayout()`;
    * `ListLayout(final Type type)`;
    * `ListLayout(final boolean ordered)`; and
    * `ListLayout(final Type type, final Alignment alignment)`.
  * Added constructor `ListLayout(final Type type, final Alignment alignment, final Separator separator,
    final boolean ordered, final int gap)`
  * Deprecated constructor `ListLayout(final Type type, final Alignment alignment, final Separator separator,
    final boolean ordered, final int hgap, final int vgap)` in favour of `ListLayout(final Type type,
    final Alignment alignment, final Separator separator, final boolean ordered, final int gap)`.
  * Deprecated `getHGap()` and `getVGap()` in favour of `getGap()`.
* WList API modified as part of fixing #655. This was required to remove ambiguity from the API.
  * Added constructor `WList(final Type type, final int gap)` and deprecated constructor `WList(final Type type,
    final int hgap, final int vgap)` in favour of the new constructor.
  * Deprecated `getHGap()` and `getVGap()` in favour of `getGap()`.
* WTab updated `setMode(TabMode)` to set TabMode.DYNAMIC if the mode being set is TabMode.SERVER. This is required for
  fixing a11y problems in TabMode.SERVER as per #692.
* WCollapsible updated setMode(CollapsibleMode) to set CollapsibleMode.DYNAMIC if the mode being set is
  CollapsibleMode.SERVER. This is required for fixing a11y problems in CollapsibleMode.SERVER as per #694.
* WDialog.isResizeable will always return true as part of fixing #606
* WAjaxControl: deprecated set/getLoadCount. In future use set/isLoadOnce. Required for #495.
* WDataTable PaginationMode.SERVER remapped to PaginationMode.DYNAMIC (has been enforced in client for over 2 years);
  removed submitOnRowSelect (never supported in client); SortMode.SERVER mapped to SortMode.DYNAMIC;
  ExpansionMode.SERVER mapped to ExpansionMode.DYNAMIC. These were all required as part of #701.
* Removed support for unencoded options in WCheckBoxSelect, WDropdown, WMultiDropdown, WMultiSelectPair, WMultiSelect,
  WRadioButtonSelect and WSingleSelect. In all cases except WCheckBoxSelect using unencoded text could result in
  catastrophic failure as these must not contain HTML. Method `getDescEncode()` has been deprecated, made final and
  will always return true; method `setDescEncode(boolean)` has been deprecated, made final and is now a no-op.
* Removed "round trip" mode WCollapsibleToggle. Constructor `WCollapsibleToggle(boolean)` has been deprecated in favour
  of `WCollapsibleToggle)`. Constructor `WCollapsibleToggle(boolean, CollapsibleGroup )` has been deprecated in favour
  of `WCollapsibleToggle(CollapsibleGroup)` Method `isClientSide()` deprecated as it will always return true #598.
* Deprecated WAjaxPollingRegion #500.

### Bug Fixes

* Fixed an accessibility error caused by unexpected side effects of WCollapsibleToggle #598.
* Fixed accessibility issue in WCollapsible #694.
* Changed output of WMenu Type TREE from role tree to role menu #619.
* Fixed bug which could result in messages causing XML validation failure #707.
* Fixed issue which caused WTextarea to not include changes in AJAX posts when in rich-text mode #700.
* Fixed accessibility problems in WDataTable #701.
* WAjaxControl addressed API errors #495
* Added HTML sanitizer and character entity unescaoer #620.
* Fixed accessibility problems in WDialog #606.
* Fixed accessibility problems in WCollapsible #692.
* Fixed accessibility problems in WTabSet #692.
* Fixed a bug which prevented themes overriding font sizes and gaps in any unit other than rems #685.
* Ensure missing label warning is in viewport #681.
* Various table bugs fixed #666, #667, #670.
* Removed flash on page load in slower browsers #664.
* Ensure WDialog is not opened larger than viewport #663
* FlowLayoutRenderer output the hgap or vgap relevant to the Alignment #636.
* ListLayoutRenderer output the hgap or vgap relevant to the Alignment #655.
* WSubMenu MenuMode.SERVER is internally mapped to MenuMode.DYNAMIC #687.
* WButtonRenderer and WLinkRenderer updated to look for WImage description as fall-back if no text equivalent is set
  #650.
* Fixed GridLayout cell alignment on small screens #652.

### Enhancements

* Added WTabSet as a potential target of WCollapsibleToggle. This is only effective if the WTabSet is of TabSetType
  ACCORDION #627.
* Changed the client handling of WTable Actions with constraints to make the action button disabled if "error" level
  constraints aren't met rather than outputting an error alert #618.
* Reversed the date input polyfill used by WDateField. Previously we created all of the UI artefacts needed to support
  the polyfill and removed them if the browser supported native date inputs. This has been reversed to output a wrapper
  and input in XSLT and add the other artefacts if native date inputs are not supported. This significantly improves
  the use of WDateField on mobile devices and removes a flicker caused by removing elements. In some cases the calendar
  launch button was seen to persist in the view after being removed from the component. THis change also fixes that
  artefaction issue. #698.
* Made layout responsive design opt-in to prevent issues with unwanted collapsing columns and grids #682. To make a
  WRow (and its WColumns), or WPanel with either ColumnLayout or GridLayout invoke the default responsive design use
  `setHtmlClass(HtmlClassUtil.htmlClassName.RESPOND)`.
* Added utility class `com.github.bordertech.wcomponents.util.HtmlClassUtil` which provides an enum of HTML class
  attribute values which may be used in `setHtmlClass`. Part of #682.
* Added new boolean property `sanitizeOnOutput` to WComponents which can output unencoded HTML (WText, WTextArea,
  WLabel). This defaults to false. If set true then the content of the component will be run through the HTML
  sanitizer using the lax policy. This is a necessary extension of #620.
* New utility class `com.github.bordertech.wcomponents.util.HtmlSanitizer` which can be used to sanitize HTML input
  (as shown in WTextArea). Needed for #620.
  * method `sanitize(String)` sanitizes using a strict policy.
  * method `sanitize(String, boolean)` sanitizes using an optional lax policy.
  * Policy definition files may be overridden using properties.
* New utility class `com.github.bordertech.wcomponents.util.StringEscapeHTMLToXML` which extends apache-commons lang3
  StringEscapeUtils. It adds exactly one (static) method `unescapeToXML(String)` which will convert HTML character
  entities to their unicode characters but will not unescape the five basic XML character entities. Very handy for
  converting HTML to valid XML! Needed for #620.
* Added a default margin style for p elements. This was added during testing of the fix for #620 to improve consistency
  of output.
* WTextArea in rich text mode will now honour this mode when read-only. Added as part of #620.
* WText, when encoding is off, will correctly handle HTML entities which are not XML entities. Added as part of #620.
* Enhanced separation of labels and inputs to improve a11y #683.
* Some responsive design improvements #671, #656.
* Updated the transform of WTab to allow rich content in the tab "button" #669.
* Re-implemented basic support for theme-level inclusion of web analytics #398.
* Updated Margin output in line with hgap/vgap to improve responsiveness and improve style guide compliance
  enforceability.

## Release 1.1.8

### Bug fixes

* Table constraints enforced #647
  [Issues](https://github.com/BorderTech/wcomponents/issues?q=milestone%3A1.1.8)

## Release 1.1.7

### Bug fixes

* Table pagination select mis-calculation #641
* Fix multiformcomponent plus icon #644
  [Issues]([https://github.com/BorderTech/wcomponents/issues?q=milestone%3A1.1.7)

## Release 1.1.6

### Bug fixes

* #626, #629, #631, #634, #635
  [Issues](https://github.com/BorderTech/wcomponents/issues?q=milestone%3A1.1.6)

## Release 1.1.5

### Bug fixes

* #610 #611 #612 #613 #616
  [Issues](https://github.com/BorderTech/wcomponents/issues?q=milestone%3A1.1.5)

## Release 1.1.4

### Bug fixes

* #562 #567 #574 #576 #577 #579 #583 #586 #588 #590 #592 #593 #601
  [Issues](https://github.com/BorderTech/wcomponents/issues?utf8=✓&q=is%3Aissue+milestone%3A1.1.4+)

## Release 1.1.3

### Bug fixes

* #542 #543 #546 #548 #549 #552 #554 #556

## Release 1.1.2

### Bug fixes

* #517 #521 #523 #525 #526 #527 #528 #529 #530 #531 #532 #533 #534

## Release 1.1.1

### API Changes

* WAudio and WVideo Controls.ALL, and Controls.DEFAULT have been **deprecated** as they no have no impact on the
  controls (#503);
* WAudio and WVideo Controls.NONE have been **deprecated** as they are not compatible with WCAG requirements that media
  be able to be turned off. These were always incompatible with autoplay to prevent a11y failure. This means that any
  media component with Controls.NONE has never been able to work and **will never** be able to work (#503).

### Enhancements

* Re-instated client side support for disabled state in WAudio and WVideo but this only applies when Controls.PLAY_PAUSE
  is used as there is no native disabled support in audio or video elements. The play/pause button **will not** be
  disabled if autoplay is set as this causes an a11y failure.

### Major Bug fixes

* Worked around an issue which prevented Sass from compiling on Linux with glibc below v13 and a related issue which
  prevented Sass from compiling correctly on Windows (#494).

## Release 1.1.0

### API Changes

These are API changes and enhancements which _may_ have some impact on current users.

* `WFilterControl` has been removed. This WComponent was originally designed as a low-quality row filter for `WDataTable`. It has been deprecated for some time. WDataTable is deprecated and slated for _imminent_ removal (though not in the next major release) (#306).
* Handle multi part AJAX requests. Tightened up the com.github.bordertech.wcomponents.Request interface for the return type of getParameters and getFiles (#341).

#### New components

* Created new WTree component which is to be used for vertical and horizontal trees (#263).
* Created a new WTemplate component that supports velocity, handlebars and plain text. Projects can also implement their own templating engines (#94).

### Enhancements
For full details see [closed enhancements](https://github.com/BorderTech/wcomponents/issues?q=is%3Aissue+is%3Aclosed+label%3Aenhancement).

* Added a new property to WSuggestions: WSuggestions.Autocomplete. This is an enum which currently supports two settings `LIST` and `BOTH` but has the potential to support all settings of the HTML attribute [aria-autocomplete](https://www.w3.org/TR/wai-aria/states_and_properties#aria-autocomplete) if required. This has the usual accessors get/setAutocomplete. The default is WSuggestions.Autocomplete.BOTH which provides the same functionality as in previous versions of WSuggestions. When WSuggestions.Autocomplete.LIST is used then the client implementation will attempt to force selection of an option from the suggestions list rather than allowing free-text input (#379).
* Make server side transform disabled by default and do not do a server side transform if a theme content path has been set (#377).
* Improved mobile/responsive aspects of client rendering (#344).
* Simplified access to client code, especially CSS (#172).

### Major Bug fixes

For bug fixes in this release see [closed bugs 2016 Q1](https://github.com/BorderTech/wcomponents/issues?utf8=✓&q=is%3Aissue+milestone%3A%222016+Q1%22+is%3Aclosed+label%3Abug).
For all bug fixes see [closed bugs](https://github.com/BorderTech/wcomponents/issues?q=is%3Aissue+is%3Aclosed+label%3Abug)

* Fix WTree AJAX actions. Introduced new AjaxInternalTrigger marker interface to indicate which components use AJAX to maintain their internal state (#447).
* Fix WTab in a WTabGroup causing a ClassCastException (#442).
* Fix WTable to allow setting row headers (#384).
* Fix an issue in WTable pagination where a table with many pages could cause some browsers to fail to render a view (#409).
* Fixed a bug which caused an AJAX trigger to fail when the trigger was inside a WDialog and the target was outside the WDialog (#457).

### Other

* The schema has been updated to make all UI element names lowercase. Why is this not an API change? because the schema is not part of the API - it is an internal contract.

## Release 1.0.4

### Major Bug fixes

For all bug fixes see [closed bugs](https://github.com/BorderTech/wcomponents/issues?q=is%3Aissue+is%3Aclosed+label%3Abug)

## Release 1.0.3

### API Changes

These are API changes and enhancements which _may_ have some impact on current users.

* `WDataTable.PaginationMode.SERVER` has been modified to implement `WDataTable.PaginationMode.DYNAMIC` to overcome an a11y problem inherent in `WDataTable.PagainationMode.SERVER`. Whilst `WDataTable` is deprecated it is being retained (for the foreseeable future) for backwards compatibility and therefore must meet a11y requirements. `WDataTable.PaginationMode.SERVER` has been individually deprecated and **will be removed** in a near future release.
* `WSubMenu` child count has changed. This was necessary to allow correct AJAX loading of sub-menus (#250). Applications should use `getMenuItems` instead of `getChildAt`.

#### JavaScript API changes

* Client-side support of `WFilterControl` has been removed. This applied _only_ to (the deprecated) `WDataTable` but caused significant overhead during XSLT processing of all tables. The old code is available if a custom theme requires it.

### Enhancements

These are backwards-compatible API changes which are transparent for all current users. For full details see [closed enhancements](https://github.com/BorderTech/wcomponents/issues?q=is%3Aissue+is%3Aclosed+label%3Aenhancement).

* `WTable` API allows for setting the location of the pagination controls using `setPaginationLocation(WTable.PaginationLocation location)` (#297).
* `WTable` API allows for sub-row group selection (select all/select none) when a table has multiple row selection **and** row expansion enabled. The optional extra functionality allows for a select all/none control for every row which has one or more selectable sub-rows (#257).
* `WMessageBox` API allows for setting message box title string using `setTitleText(String title)` (#280).
* `WApplication` API allows for custom `js` and `css` resources to be easily loaded (#172).
* `AbstractWComponent` API allows for custom HTML class attribute values to be added to any WComponent for improved application-level customisation (#172).
* `WColumn` and `ColumnLayout` may now be created without specifying a width. The column widths _should_ then be specified in [application level CSS](https://github.com/BorderTech/wcomponents/wiki/Adding-custom-CSS). This is primarily aimed at applications which require responsive design (#172, #180).
* Added improved guards against clickjacking (#240).

### Major Bug fixes

For all bug fixes see [closed bugs](https://github.com/BorderTech/wcomponents/issues?q=is%3Aissue+is%3Aclosed+label%3Abug)

* Fixed loading `WSubMenu` via AJAX. Items can now be dynamically added when the `WSubMenu` is opened (#250). **NOTE** Any application using `WSubMenu.getChildAt` **must** now use `WSubMenu.getMenuItems` as the child count _will_ be different.
* Fixed WTabSet ACCORDION interactions (#277).
* Fixed `WShuffler` to work correctly when used as an `AjaxTrigger` (#323).
* Fixed AJAX-enabled, drag & drop, multi-file upload in Firefox (#245).

## Release 1.0.2

### API Changes

* Updated `WAbbrText`, `WAbbrTextRenderer` and associated tests (#157)
    * Removed `WAbbrText.AbbrTextModel` This custom component model is completely superfluous. The refactoring of `WAbbrText` brings the component into line with other WComponents and standardises API calls. **NOTE** If you have extended this model (well stop it you will go blind) you will now have to implement your own component model.
    * Deprecated `WAbbrText.getAbbrText` in favour of `WAbbrText.getToolTip` (inherited from `AbstractWComponent`) and `WAbbrText.setAbbrText` in favour of `WAbbrText.setToolTIp` (inherited from `AbstractWComponent`).
    * Updated schema and XSLT for ui:abbr to change attribute `description` to `toolTip` in line with other components.
* Method scope issue in `WCardManager`. Removed `removeAll(flag)` and `remove(child, flag)`. (#59)
* `WebUtilities.updateBeanValue(component)` changed to ignore invisible components by default. `WebUtilities.updateBeanValue(component, flag)` added to provide this option. (#46)
* Removed deprecated com.github.bordertech.wcomponents.test.util.TreeUtil. Use com.github.bordertech.wcomponents.util.TreeUtil instead.
* Removed deprecated `com.github.bordertech.wcomponents.test.util.WComponentTreeVisitor`. Use `com.github.bordertech.wcomponents.util.WComponentTreeVisitor` instead.

### Enhancements

* `WMenu` API allows for `getItems(boolean recursive)` (#262).
* `WTabSet` implements `SubordinateTarget` (#159).
* `WTab` implements `SubordinateTarget` (#158).

### Major Bug fixes

* `AbstractWComponentTestCase` now works with variable arguments on setter methods (#188)<|MERGE_RESOLUTION|>--- conflicted
+++ resolved
@@ -11,11 +11,7 @@
 
 ### Bug Fixes
 * Fixed WFileWidget and WMultiFileWidget to accept filetypes of both MIME and extension type #1584
-<<<<<<< HEAD
-
 * Fix issue rendering custom class names in WTree #1589.
-=======
->>>>>>> 35615029
 
 ## Release 1.5.13
 
