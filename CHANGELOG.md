# Change log

## Release in-progress

### API Changes

### Enhancements

### Bug Fixes

<<<<<<< HEAD
* Fix issue where tree menu icons were not expanded after round trip #1325.
=======
* Fixed a CSS error which caused items at the top level of a WMenu of types BAR or FLYOUT to render incorrectly if they had anything other than
  simple text content #1330.
* Fixed a flaw in update calculation which resulted in unsaved changes warnings not appearing in very specific circumstances #1237.
* Fixed an error which could cause out-of-viewport labels to be rendered in viewport #1326.
* Fixed some errors in examples which caused a race which could result in null pointer exceptions #1327.
>>>>>>> 367a7e35

## Release 1.4.8

### Enhancements

* Added "application/dicom" to mimemap.json #1321.
* Removed colormap.xml as it is not being used: use colormap.json instead.
* More Sass workarounds for UC Browser issues #1295.

### Bug Fixes

* Fixed an XSLT bug which caused WTable's expand-all button to fail when row expansion is LAZY or DYNAMIC #1319.

## Release 1.4.7

### Bug Fixes

* Fix CSS bug which resulted in a calendar date picker not rendering as expected when in a dialog box #1309.
* Fix a bug which would cause a self-opening dialog to attempt to reopen itself on click #1311.
* Fix a bug which could cause erroneous ajax requests #1312.

### Enhancements

* WTabSet:
  - Added methods to WTabSet to allow easier/less verbose creation of tabs by making the TabMode argument optional.
  - Deprecated the unused members `setShowHeadOnly` and `isShowHeadOnly` which have never been implemented and which were a hangover from a very old and rather poor design concept. No replacement: never implemented.
  - Deprecated `setActionOnChange` and `getActionOnChange` as changing tabs should not have a side effect _and_ these actions are inconsistent unless the (no longer supported) `TabMode.SERVER` is used for **all** tabs in the tabset. No replacement: a tabset should not have an action on tab change other than show the relevant tab.
  - Added `protected addTab(WTab)` as a replacement for the deprecated `public add(WTab)`.
* WImageEditor:
  - Can now render the editor controls inline (as opposed to the default, in a popup).

## Release 1.4.6

### API Changes

### Bug Fixes

* Fixed a race condition which could result in modal dialogs not being modal #1296
* Improved Mustache memory handling #1290
* Fixed a JavaScript flaw which could result in error messages being misplaced in some circumstances #1288.

### Enhancements

* Updated Sass to produce better rendering in UC Browser #1295:
  - added a has test to detemine if a browser does not support CSS fle;
  - added a has test `has("uc")`;
  - added UC pattern Sass to fix major rendering issues.
* Enhanced the SubordinateBuilder & associated classes to remove the final declaration allowing for extendibility.
* Added yet more enhanced AJAX error handling.

## Release 1.4.5

### Bug Fixes

* Debounce / throttle rapidly repeated requests for the same theme resources to prevent superfluous network requests #1274
* Fixed a flaw which caused WPartialDateField's calendar to render poorly on some mobile devices #1280.

### Enhancements

* Added Sass to allow re-implementation of support for WField.inputWidth from 1 - 99 in sub-themes based only on Sass variables #1278.
* Added a close icon to the header of the timeout warnings. These warnings can be closed by clicking anywhere (or pressing ESCAPE) but that is not immediately obvious and the close icon is merely a visual queue to indicate the box may be dismissed. Note that for screenreaders etc the box is exposed as an alert which has implicit ESCAPE to dismiss.

## Release 1.4.4

### API Changes

* JS only: deprecated the use of wc/i18n/i18n as a loader plugin (in favor of async methods).

### Bug Fixes

* Fix flaw which caused WButton with a message to not stop ajax submit if the button was an ajax trigger **and** the user chooses to cancel the button action # 1266.
* Fix flaw which prevented WShuffler acting as an ajax trigger #1267.

### Enhancements

* Better handling of rejected promises in Subscribers to the Observer module.
* Upgraded FabricJS 1.7.11 -> 1.7.14 to fix issues in Internet Explorer 11.
* Allow custom AJAX error handlers so that we can handle *any* response format conceivable, e.g. XML, JSON, protobuf, binary.

## Release 1.4.3

### API Changes

* Deprecated `AbstractInput.setSubmitOnChange` and `AbstractInput.isSubmitOnChange` and all overrides thereof. This is a source of significant a11y
  difficulty and should be removed #1255.
* Client side:
  - shed.js subscribers can return a promise and shed.notify will resolve when all subscriber promises complete.
  - i18n translation methods can now take an array of keys to translate.

### Bug Fixes

* Fixed an XSLT error which caused read-only WNumberField to appear to be editable #1262.
* Removed a potential source of null pointer exceptions in WRadioButton.handleRequest which had been masked by most WRadioButtons not having
  `submitOnChange` set #1258.
* Updated load-time focus requests (module `wc/ui/onloadFocusControl`) so that the focus request is not honoured if the load is a full page load (not
  ajax) and there is a message box (`WMessageBox`, `WValidationErrors`) visible on the page #1253.
* Fixed a flaw which could result in a fieldset not having a legend under some circumstances #1257.
* Updated components which automatically try to refocus themselves during or after handleRequest so that the focus will only be set if the component
  is the trigger for the current ajax request. This means the old `submitOnChange` focus will not be implemented. This fixes a major a11y flaw #501.
* Removed IE 11 specific dialog Sass which proved to be not only superfluous but actually harmful #1247.
* Fixed an XSLT bug which caused incorrect TAB key behaviour in some menus #1249.

### Enhancements

* Improved JavaScript unit tests; added mechanism to do local automated testing with optional coverage; improved the intern test skeleton.
* Added new eslint rules (eslint:recommended) and fixed a pile of stylistic issues in JavaScript.
* Rewrote several synchronous i18n calls to use the async version (fixed at least one more definite race condition).
* Removed a workaround for a [Firefox issue](https://bugzilla.mozilla.org/show_bug.cgi?id=984869) as that issue is now resolved #1250.

## Release 1.4.2

### Bug Fixes

* Replaced support for `WDropdown` `optionWidth` on native dropdowns (should not be there) but in a more configurable and potentially responsive way
  #1243.
* Updated theme resource build to split core and implementation copy into separate steps #1222.
* Fixed an error which caused the maximise button in dialog frames to sometimes display the wrong state #1229.
* Fixed an XSLT error which caused incorrect render of `WPrintButton` when the button contained an image #1232.

### Enhancements

* Added a Selenium WebElement extension for WMultiDropdown #605.

## Release 1.4.1

### Bug Fixes

* Prevent race condition in IE when using AJAX module very early (e.g. i18n).
* Update fabricjs to latest version.
* Image edit produces files with filename extension consistent with mime type.
* Edited images maintain the original image dimensions (unless they are cropped).
  - Image redaction objects are scaled accordingly.
* Fixed redaction checkbox non-functional.
* Fixed an error in the Sass vars which are used to build WFieldLayout CSS for various conditions of support.

## Release 1.4.0

### API Changes

* Default template render mode to on (previously off). This improves UI performance for most users. #1158.
* Selenium performance API changes #1138:-
  - The methods in TreeUtil (i.e. findWComponent and findWComponents) that use a path to find components have been
    changed to search only visible components. New find methods that provide a visible only boolean flag have been
    included to toggle this. This change will effect selenium tests that use byWComponentPath with invisible
    components in their path. Either change the path to use only visible components or use the new constructor
    on byWComponentPath that allows the visible only flag to be toggled.
  - SeleniumWComponentsWebDriver and SeleniumWComponentWebElement provide new findImmediate methods that can be used
    to find an element without the wait implicit. This assumes the page is already loaded and will return immediately
    if the element is not present. The findElement methods now default to not wait for the page. New findElement methods
    provide a wait boolean flag to toggle this.
  - SeleniumWComponentsWebDriver and SeleniumWComponentWebElement provide a new helper method getUserContextSession()
    to retrieve the user context.
  - SeleniumWComponentTestCase provides a new helper method getUserContextSession() to retrieve the user context.
* Client side API: removed `wc/template.registerHelper`.

### Bug Fixes

* Change Sass linter from scss-lint to sass-lint, removed some custom rules and refactored Sass to be more "standard" #1203.
* Reverted a change to URL handling which resulted in URLs becoming mal-formed under some circumstances.
* Improved the Sass to CSS build to ensure implementation CSS is placed after default CSS in the output #1160.
* Modified `HtmlSanitizerUtil` and `HtmlToXMLUtil` to handle escaping brackets'; `WTextArea` now defaults to `santizeOutput` on #1158.
* Remove client handlebars i18n support #1158.
* Fixed position of server-generated error messages for simple WInputs #1161.
* Fixed partial text matches in dropdown typeahead #1164.
* Improve AJAX error handling when the response "lies" and says it is "200 OK" when it isn't #1163.
* Fixed issue in ByWComponentPath that was leaving the user context on the Thread. Unit tests that check a component's
  state may have depended on this wrong behaviour. These tests will need to be changed to push and pop the User Context
  when checking the components state #1138.
* Fixed image editor (part 2), this should hopefully fix the regressions originally addressed in #1206.
* AJAX Controls and Subordinate Controls are now registered on the User Context. This allows WComponent Applications to
  be run on multiple servlets. AjaxHelper and SubordinateControlHelper methods no longer include the “request” parameter
  as it is not required. This should have no impact to projects as these methods are only called by framework code.
  UIContextHolder has new helper methods to retrieve the Primary User Context #1077.

### Enhancements

* Improved efficiency of XML escaping and sanitization as part of #1158.
* Removed PetStore #1190.
* Selenium performance enhancements #1138:-
  - Upgrade JUNIT 4.8.2 to 4.12 and Surefire Plugin 2.18 to 2.20.
  - WebDriverCache now uses a concept of a pool of drivers. Improves performance for parallel selenium tests.
  - Provide a new ServerStartStopListener for JUNITs to start and stop the web server for selenium tests.
  - Improved selenium utility classes and helper methods.
  - WComponent example module demonstrates running selenium tests in parallel.
* Improve performance of Selenium tests and helpers #1138.
* Improve performance of TemplateRendererInterceptor by switching to Mouchstache template engine #1207.
* Switched (back) to Mustache on the client to match the server implementation.

## Release 1.4.0-beta-2

### Bug Fixes

* Fixed a flaw which could result in images inside links getting the incorrect URL under some conditions #1150.
* Fixed a flaw which could result in a WSubMenu being stuck open when a not-submitting WMenuItem is clicked #1137.
* Fixed an accessibility flaw which could result in AT attempting to read icons #1136.
* Fixed a JavaScript flaw which could result in unhandled events on buttons in some conditions #1135.
* Fixed a newly introduced bug which caused failure of WMenuItem selection #1134.
* Fixed a flaw which could result in non-selectable menu items being set as selected in WMenu #1133.

### Enhancements

* Simplified Sass and removed unnecessary icon CSS as part of the fix for #1136. This included removing some Sass which
  is no longer used but had not been cleaned up at the time.
* Added a new generic class to HTMLCLassProperties. Class `wc-border` will apply the theme default border to any
  component which does not already have a border style set by a more specific (or later equally specific) selector.
* improved efficiency of CSS by deleting WComponents custom icon classes and using fa classes instead. This involved
  changing the string values of elements in the HTMLClassProperties enum.
* Simplified delayed, self-actuating Ajax triggers, removed module wc/ui/ajax/delayedTrigger.
* Updated the new space class to fix some redundancy.

## Release 1.4.0-beta

### API Changes

* Deprecated `com.github.bordertech.wcomponents.util.ConfigurationProperties.DEVELOPER_DEBUG_CLIENT_SIDE` in favour of
  `com.github.bordertech.wcomponents.util.ConfigurationProperties.DEVELOPER_DEBUG_ENABLED` as part of #1012.
  * Deprecated `com.github.bordertech.wcomponents.util.ConfigurationProperties.getDeveloperDebugClientSide()` in favour
    of `com.github.bordertech.wcomponents.util.ConfigurationProperties.getDeveloperDebugEnabled()`
  * Deprecated `com.github.bordertech.wcomponents.util.DebugUtil.isDebugStructureEnabled()` in favour of
    `com.github.bordertech.wcomponents.util.DebugUtil.isDebugFeaturesEnabled()`.
  * Removed all internal references to the deprecated members.
* Deprecated `com.github.bordertech.wcomponents.lde.DevToolkit`; it is marked for removal due to functional and a11y
  problems.
* `WMenuItem` & `WSubMenu`: added public method `boolean isTopLevelItem()` required by the renderer of each.
* `WSubMenu`: `getSelectability()`, `setSelectability(Boolean)`, `setSelectable(boolean)` and `setSelected(boolean)` are
  all deprecated (always ignored in client UI).
* `WMenuItemGroup`: `isDisabled()` will return true if the group is nested in a `WSubMenu` or `WMenu` which is disabled.
  This brings it into line with `WMenuItem` and `WSubMenu` and provides for no UI change as previously this calculation
  was in the client UI.
* Margins and intra-component spaces (`hgap`, `vgap`) have been converted from `int` to values of an enum.
  They were historically set as `int` but were output into the UI as an enumerated list of options based on
  nearest-high-neighbour calculations. This was done to improve consistency and enhance responsive design. These
  calculations have been removed from the client UI to Java. A temporary backwards compatibility layer
  has been provided and all former `int` based constructors and getters have been deprecated. The values used for the
  conversion points are as per the former conversion client code so there will be **no visible or functional change**.
  * Added new utility class `SpaceUtil` used to manage consistent inter- and intra- component spaces.
  *  `Margin`, `BorderLayout`, `ColumnLayout`, `GridLayout`,`FlowLayout`, `ListLayout`, `WList`, `WRow`
    * All current `int`-based constructors are deprecated in favour of Space based constructors.
  *  `Margin`
    * `int getAll()` deprecated in favour of `SpaceUtil.Size getMargin()`
    * `int getNorth()` deprecated in favour of `SpaceUtil.Size getTop()`
    * `int getEast()` deprecated in favour of `SpaceUtil.Size getRight()`
    * `int getSouth()` deprecated in favour of `SpaceUtil.Size getBottom()`
    * `int getWest()` deprecated in favour of `SpaceUtil.Size getLeft()`
  * `BorderLayout`, `ColumnLayout`, `GridLayout`:
    * `int getHgap()` deprecated in favour of `SpaceUtil.Size getHorizontalGap()`
    * `int getVgap()` deprecated in favour of `SpaceUtil.Size getVerticalGap()`
  * `FlowLayout`, `ListLayout`, `WList`, `WRow`:
    * `int getGap()` deprecated in favour of `SpaceUtil.Size getSpace()`

### Bug Fixes

* `WMessages.isHidden()` will return `true` if it has no messages #1082.
* Fixed a bug in `com.github.bordertech.wcomponents.test.selenium.ByLabel` which resulted in WLabels for compound inputs
  being ignored when finding elements.
* Fixed HTML error in `wcomponents/lde` resource `DevToolkit_header.vm` found during optimisations for #1012.
* Fixed a significant network performance problem caused by loading JavaScript modules included in the layer #1068.
  * Fixed all imports between the `wc/dom` and `wc/ui` namespaces so that no dom-level modules require anything in the
  `wc/ui` space;
  * removed the circular dependency between `formUpdateManager` and `cancelUpdate`;
  * removed most other (managed) circular dependencies; and
  * improved reuse of Widgets.
* Fixed a bug which could cause a (caught) exception when a WTree's item was selected if the WTree has client expansion
  and was not an ajax trigger (found during testing for PR #1086).
* Removed yellow fade as it caused potential a11y problems #1104.

### Enhancements

* Made debug modes consistent between client and server code #1012.
* Renderer updates as part of #639:
  * `WAbbrTextRender` changed from XML to HTML as a performance improvement, no UI or functional change.
  * `WDataTableRenderer` no longer renders any internal disabled states with no UI change as these were ignored.
  * `WFieldErrorIndicatorRenderer` will not render with no UI change as these were ignored.
  * `WLabelRenderer` is aware of the nature and state of its labeled component and is able to correctly set the state of
     a `WLabel` in the UI without cross-reference to its component. This was required to fix several possible errors
     caused when a `WLabel` was in an AJAX response.
  * `WMenuItemRenderer` and `WSubMenuRenderer` will only output the `accessKey` member if the component is at the top
    level of its `WMenu` with no UI change as `accessKey` settings on other instances were ignored.
  * `WTabGroupRenderer` will no longer paint `WTabGroup` as `ui:tabgroup` but pass through to its `WTabs` with no UI
    change as these were ignored.
* Selenium test elements improved and extended.
* Converted any XSLT calculation which relied on cross-element lookups to use javascript or improved Java renderers (as
  described above) to prevent errors when the referenced element was not available in an ajax response #639 et al.
* Changed the require config `baseUrl` to make it shorter as this makes adding application level modules easier. The new
  BaseUrl only uses path settings which are also available in Java.
* Added new JavaScript module `wc/ui/getForm` as we have several areas where we need to get the form from a particular
  element.
* Update XSLT build to improve performance and protect component integrity #689.

## Release 1.3.4

### Bug Fixes

* Fixed imageeditor issues:
  * overlay confuses image validation #1048.
  * disallow save when no image has been captured from video stream #1062.
* fix phantom vertical scroll in some browsers (QC154504) #1073.
* Fixed JS loading issue #1068.
* Fixed layout of WCheckBoxSelect/WRadioButtonSelect with LAYOUT_COLUMN and COLUMN_COUNT >= options.

## Release 1.3.3

### Bug Fixes

* Fixed bug in able actions which could result in action buttons being in the incorrect (enabled) state if the table
  is loaded via Ajax #1049.
* Fixed a bug in modalShim which resulted in access keys being stripped from inside WDialog content #1051 (QC 162189).
* Fixed an XSLT issue which could result in double-output of some HTML elements embedded in WComponents XML #1056
  (QC 162143)
* Remove exposure of the `size` attribute when rendering `WNumberField` #1010.
* Fixed bug which caused WMultiFileWidget to not fire its internal file-select Ajax if the component is in a read-only
  state #1060.
* Fixed bug which could result in WMultiSelectPair having mismatched select elements #1066.
* Fixed a typographic error in the XSLT for WLink.

### Enhancements
* Improve efficiency of `Input` renderers when the rendered input is in a read-only state #781.

## Release 1.3.2

### Bug Fixes

* Fixed a bug in XSLT which caused processor errors if an instance of Input has more than one validation error #1042.
* Fixed a bug in subordinate JavaScript which caused WMultiSelectPair to fail as a subordinate trigger #1044.

### Enhancements
* Reduced logging "noise" when the corrupt characters flag is enabled #1039

## Release 1.3.1

### API Changes

* Deprecated xslt server side property. Will always return true.

## Release 1.3.0

### API Changes

* 'UIContext' interface has been changed to include a new request scope scratch map #192.

### Bug Fixes

* Fix bug which allowed files larger than max allowed size to be uploaded using WMultiFileWidget #1024.
* Fixed position of validation errors in WMultiSelectPair #1021.
* Fixed content of labels in error messages #1019.
* Prevent pending i18n bug by applying a cache buster to requests for i18n resource bundles #1016.
* Fix possible a11y flaw by updating exposure of minlength to comply with HTML spec #1006.
* Fix examples-lde default config #1005
* Ensure file upload progress bars are shown for all asynchronous file uploads #1000.
* Fix a11y issue by ensuring popups are always scrollable and resizeable #997.
* Handle Google translate locales in i18n #994.
* Fixed WMultiFileWidget and WrongStepAjaxInterceptor that were sending XML responses that were not being
  transformed #990.

### Enhancements

* Output component name hint for Inputs in a read-only state to improve Selenium testing #1029.
* Improve performance by not calling unnecessary preparePaint in DataListInterceptor #975.
* Improve performance and type-safety of XSLT.
* `WBeanComponent` has been changed that when a `BeanProvider` is being used it can now use the new request scope
  scratch map to hold the bean. To opt into this functionality set the runtime parameter
  `bordertech.wcomponents.bean.provider.request.scope.enabled` to true #192.
* ServletResponse changed to provide access to the backing httpServletResponse #803.

## Release 1.2.15

### Enhancements
* Allow handlebars templates to be rendered on the server to complete theme i18n.
* Backport interceptor chain fix #993.
* Fix loading shim "stuck" on IE8

## Release 1.2.14

### Enhancements
* Remove corrupt characters before processing the XSLT #980. Runtime parameter needs to be set to true:-
      bordertech.wcomponents.xslt.allow.corrupt.characters

## Release 1.2.13

### Bug Fixes

* Fixed a bug which could cause dialogs to be mis-positioned on mobiles #977.

## Release 1.2.12

### Bug Fixes

* Fixed issues which could cause resize and positioning errors in WDialog #958.
* Fixed WDialog that was not handling its open state correctly #963 QC160323.
* Fixed issues which could cause a WDialog to prevent refocus of the opener control when the dialog was closed #965.
* Fixed an issue which could result in a dialog opener to _not_ open its dialog if the opener contained an image #967.
* Fixed an issue which resulted in WShuffler outputting the incorrect HTML element when in read-only mode #972.
* Fixed an issue which could result in the content of a table header overlaying the sort icon and/or the sort icon being mis-positioned when the header content wrapped #973.

### Enhancements

* New DialogOpenTrigger interface to identify components that can open a dialog. WDialog can also have an action
  set via setTriggerOpenAction(action) to run when the dialog is opened via a trigger #963.

## Release 1.2.11

### Bug Fixes

* Fixed `WTree` AJAX expansion #934, QC158631.
* Fixed `WFieldSet` to handle `WRepeaters` correctly when Mandatory is set #936 QC158462.
* Fixed a flaw in client code of `WSelectToggle` which could cause unexpected results if the target component(s) included a `WTable` with **single** row selection #938.
* Fixed a flaw which could result in dialogs sometimes running partly off screen (#940).
* Fixed an issue which could result in a WTableAction trigger button becoming enabled if disabled row(s) were selected. This is part of #943.
* Fixed an issue where a dialog trigger button's action could be erroneously fired by a dialog re-opening on page load #945.
* Fixed missing "day of week column headers" in calendar date picker (#942).
* Fixed `WSubMenu` AJAX not working (#889).
* Fixed `WDateField`, `WPartialDateField` and `WNumberField` validation. Only do validation if value is valid. (#951).
* Fixed `WTabSet` to allow `ACCORDIAN` tabsets to have no tabs open (#915).

### Enhancements
* Allow TinyMCE global configuration to be overriden without a theme rebuild.

## Release 1.2.9

### Bug Fixes

* Fixed table row selection/dialog bug #929.

## Release 1.2.8

### Bug Fixes

* Mitigated a11y issues in WTable (#926).

### Enhancements

* Added a workaround for a CSS bug in IE11 (#924).

## Release 1.2.7

### API Changes

* Deprecated the following WPanel Types (part of #689, #639):
  * Type.ACTION: deprecated in favour of WSection to remove API ambiguity.
  * Type.BANNER: deprecated in favour of WSection as never implemented but JavaDoc points to WSection equivalence
  * Type.BLOCK: deprecated in favour of Type.PLAIN and Margin as no longer serves any useful purpose
  * Type.CHROME: deprecated in favour of WSection to remove API ambiguity.

### Bug Fixes

* Applied a workaround for buggy implementation of placeholders in textareas in IE11 #911.
* Fixed bug in WSuggestion where user text was not updated after first use (QC158630).
* Fixed i18n race condition causing placeholder, message title (all theme messages) not to display in some browsers (QC158400).
* Reverted date field to previous behavior of attempting to honor invalid input value after round trip (QC157989).

### Enhancements

* Added CSS support for an additional class `wc-neg-margin` on WMenu Type.BAR to force the "docking" style if it is not possible to make the menubar the first child of a WPanel with no layout #916.
* Updated JavaScript Widgets used to determine WDateField and WPartialDateField to remove some potential access errors when either of these components is in a read-only state #907.

## Release 1.2.6

### Bug Fixes

* QC157496 - Fixed a null pointer exception within WDateField resetData()

### Enhancements

* Enhanced TransformXMLInterceptor to support non-HTML agents.
* Minor performance turning for TransformXMLInterceptor.
* Dependency management improvement for Saxon so that it does not need to be the default XSLT engine.

## Release 1.2.5

### API Changes

* Added a new ServiceLoader API to inject custom configuration into WComponents using the interface ConfigurationLoader.

### Bug Fixes

* Fixed a bug which prevented `WField`'s `inputWidth` setting from rendering correctly #854.
* Fixed a bug in rendering of `WPartialDateField` and polyfilled `WDateField` #852.
* Fixed UI bugs in WMenus #866, #867.
* Fixed a Sass bug which caused ListLayouts with layout FLAT to lose intra-component space #869.
* Fixed a bug which prevented a control which opens a WDialog from running a server Action #875.
* Fixed a bug which caused image editor to fail if multiple files were attached at once #876.
* Fixed a bug which prevented timeout warnings from rendering a session elapsed message correctly #890.
* Fixed a bug where `WTree` was adding an open item request to expanded rows #762.
* Fixed a bug where `resetData()` was not handled correctly in `WNumberField`, `WDateField`
  and `WPartialDateField` #896.
* Fixed a bug which could cause a tabset to get into an invalid state #899.

### Enhancements

* Added a mechanism to add and remove multiple HTML class attribute values to a component #856.
* Added a mechanism to mark a WButton as having an action only in the client #878.
* Plugged a minor potential vulnerability in WLink #895.
* Added a lot of Sass configuration options to `_common.scss` along with additional commentary #689.
* Projects can override a new method `getUiVersionKey()` in `WApplication` if different versions of the same Application
  need to be registered by `UIRegistry` #894.
* New constructors in `WPartialDateField` to allow a padding character to be passed in #573.
* Provide access to the backing `HttpServletRequest` in `ServletRequest` and a new helper method in `ServletUtil` to
  determine the user's device #803.

## Release 1.2.4

### Bug Fixes

* Fixed bug in XSLT of inline errors #847
* Fixed bug in i18n of timeout warnings #846

## Release 1.2.3

### API Changes

* Javascript API i18n module now returns the message key instead of an empty string if the translation is not found.
* Deprecated `WDialog(WComponent, WButton)` as part of #407. Replaced with use of other constructors along with new
  accessors `setTrigger(AjaxTrigger)` and `AjaxTrigger getTrigger()`.

### Bug Fixes

* Fixed bug which could result in dialogs being mis-positioned #805.
* Fixed a11y of combo boxes #808, #809.
* Fixed a bug in which the loading shim was removed before the page was ready to use #822.
* Fixed bugs in `WTextArea` in RichText mode #825.
* Fixed bugs which prevented correct output of `WLabel`, `WAbbrText` and `WHeading` if content escaping was turned off.
* Fixed a bug in `ComponentModel` triggered when data is `java.util.Stack` #838.
* FIxed XSLT bug which could result in a `WFigure` losing its figcaption under some circumstances #841.

### Enhancements

* JavaScript API added a utility module to centralize determination of toggle points for responsive UI updates.
* Rewrote the JavaScript i18n module so that it is a thin wrapper around [i18next](http://i18next.com/) instead of
  custom code.
* `WDialog` may be launched by any component which implements `AjaxTrigger` #407.
* Updated client implementation of `WSuggestions`/combo boxes to improve accessibility #808, #809.
* Moved i18n to JavaScript and improved load-time reliability #819, #732, #639, #689.

## Release 1.2.2

### Bug Fixes

* Fixed a bug in `com.github.bordertech.wcomponents.subordinate.AbstractCompare` which resulted in Subordinate controls
  returning an incorrect value if the control was in a read-only state #780.
* Fixed a newly introduced bug which caused textareas to fail to accept newlines in IE11 #785.
* Fixed several IE CSS issues.
* Fixed a bug which caused the incorrect HTML className to be set using HtmlIconUtils to place a custom icon "AFTER"
  element content.

### Enhancements

* Added mechanism to convert tabsets to accordions on small screens #783.
* Allow placeholder to be set on relevant components #702.
* Added new component WToggleButton which renders a single checkable component in a button form. This may be used as a
  WSubordinateControl trigger or a WAjaxControl trigger #428.

## Release 1.2.1

### API Changes

* The new (in 1.2.0) class `HtmlClassUtil` has been refactored to a properties enum and is now `HtmlClassProperties`
  (same package). If you have already started using `HtmlClassUtil.HtmlClassName` should be replaced with
  `HtmlClassProperties`.
* The Seleniun API has been rewritten to better support client-side testing of WComponents. see
  https://github.com/BorderTech/wcomponents/wiki/Testing for more information.

### Bug Fixes

* Updated DataListInterceptor and ServletUtil to allow DataLists to be sent as HTML rather than XML (#747).
* Fixed various bugs in WTree client code (#768, #769, #770).
* Fixed an issue in JavaScript `dom/shed` which could result in false negsatives when testing if a UI artefact is hidden
  as exposed in `dom/getFilteredGroup` (#771).
* Fixed accessibility issue with WAI-ARIA based controls (#765).
* Fixed several client-side menu bugs (#755, #746, #741).
* Fixed a bug which caused client-side validation of WDateField to throw an error (#757).
* Fixed a bug which caused the work-around for IE's interesting form submission policy to fail (#740).
* Fixed a bug in client-side code of WSubordinateControl which could result in a subordinate target being in the
  incorrect state if its controller was disabled or enabled by another WSubordinateControl (#758)

### Enhancements

* Updated `HtmlClassProperties` to add a menu icon to the enum.
* Added a util class `com.github.bordertech.wcomponents.util.HtmlIconUtil` which supplies helpers to attach the ICON
  classNames supplied by `HtmlClassProperties` and icons from Font Awesome which are not part of the common set.
* Updated how CSS is loaded and applied to remove some mis-matches between JavaScript loading and CSS media queries
  (#746).
* Removed all deprecated media queries from Sass (min/max-device-width) (#745).
* Updated "public" CSS classes to provide more options to components and WTemplates.
* Updated the mechanism to collapse a menu (Type BAR) to a single submenu so that it is applied on request (setting
  HTML class value `wc-respond`, may be applied to any WMenu of Type BAR or FLYOUT anywhere in the UI and is applied
  based on viewport size rather than based on screen dimensions at load time (#520).
* Reinstated Selenium tests (#10).

## Release 1.2.0

### API Changes

* FlowLayout API modified as part of fixing #636. This was required to remove ambiguity from the API.
  * Added constructors to FlowLayout:
    * `FlowLayout(Alignment, int)` and
    * `FlowLayout(Alignment, int, ContentAlignment)`.
  * Deprecated constructor `FlowLayout(Alignment, int, int)` in favour of `FlowLayout(Alignment, int)`.
  * Deprecated constructor `FlowLayout(Alignment, int, int, ContentAlignment)` in favour of
    `FlowLayout(Alignment, int, ContentAlignment)`.
  * Deprecated `getHGap()` and `getVGap()` in favour of `getGap()`.
* ListLayout API modified as part of fixing #655. This was required to remove ambiguity from the API.
  * Added convenience constructors to ListLayout:
    * `ListLayout()`;
    * `ListLayout(final Type type)`;
    * `ListLayout(final boolean ordered)`; and
    * `ListLayout(final Type type, final Alignment alignment)`.
  * Added constructor `ListLayout(final Type type, final Alignment alignment, final Separator separator,
    final boolean ordered, final int gap)`
  * Deprecated constructor `ListLayout(final Type type, final Alignment alignment, final Separator separator,
    final boolean ordered, final int hgap, final int vgap)` in favour of `ListLayout(final Type type,
    final Alignment alignment, final Separator separator, final boolean ordered, final int gap)`.
  * Deprecated `getHGap()` and `getVGap()` in favour of `getGap()`.
* WList API modified as part of fixing #655. This was required to remove ambiguity from the API.
  * Added constructor `WList(final Type type, final int gap)` and deprecated constructor `WList(final Type type,
    final int hgap, final int vgap)` in favour of the new constructor.
  * Deprecated `getHGap()` and `getVGap()` in favour of `getGap()`.
* WTab updated `setMode(TabMode)` to set TabMode.DYNAMIC if the mode being set is TabMode.SERVER. This is required for
  fixing a11y problems in TabMode.SERVER as per #692.
* WCollapsible updated setMode(CollapsibleMode) to set CollapsibleMode.DYNAMIC if the mode being set is
  CollapsibleMode.SERVER. This is required for fixing a11y problems in CollapsibleMode.SERVER as per #694.
* WDialog.isResizeable will always return true as part of fixing #606
* WAjaxControl: deprecated set/getLoadCount. In future use set/isLoadOnce. Required for #495.
* WDataTable PaginationMode.SERVER remapped to PaginationMode.DYNAMIC (has been enforced in client for over 2 years);
  removed submitOnRowSelect (never supported in client); SortMode.SERVER mapped to SortMode.DYNAMIC;
  ExpansionMode.SERVER mapped to ExpansionMode.DYNAMIC. These were all required as part of #701.
* Removed support for unencoded options in WCheckBoxSelect, WDropdown, WMultiDropdown, WMultiSelectPair, WMultiSelect,
  WRadioButtonSelect and WSingleSelect. In all cases except WCheckBoxSelect using unencoded text could result in
  catastrophic failure as these must not contain HTML. Method `getDescEncode()` has been deprecated, made final and
  will always return true; method `setDescEncode(boolean)` has been deprecated, made final and is now a no-op.
* Removed "round trip" mode WCollapsibleToggle. Constructor `WCollapsibleToggle(boolean)` has been deprecated in favour
  of `WCollapsibleToggle)`. Constructor `WCollapsibleToggle(boolean, CollapsibleGroup )` has been deprecated in favour
  of `WCollapsibleToggle(CollapsibleGroup)` Method `isClientSide()` deprecated as it will always return true #598.
* Deprecated WAjaxPollingRegion #500.

### Bug Fixes

* Fixed an accessibility error caused by unexpected side effects of WCollapsibleToggle #598.
* Fixed accessibility issue in WCollapsible #694.
* Changed output of WMenu Type TREE from role tree to role menu #619.
* Fixed bug which could result in messages causing XML validation failure #707.
* Fixed issue which caused WTextarea to not include changes in AJAX posts when in rich-text mode #700.
* Fixed accessibility problems in WDataTable #701.
* WAjaxControl addressed API errors #495
* Added HTML sanitizer and character entity unescaoer #620.
* Fixed accessibility problems in WDialog #606.
* Fixed accessibility problems in WCollapsible #692.
* Fixed accessibility problems in WTabSet #692.
* Fixed a bug which prevented themes overriding font sizes and gaps in any unit other than rems #685.
* Ensure missing label warning is in viewport #681.
* Various table bugs fixed #666, #667, #670.
* Removed flash on page load in slower browsers #664.
* Ensure WDialog is not opened larger than viewport #663
* FlowLayoutRenderer output the hgap or vgap relevant to the Alignment #636.
* ListLayoutRenderer output the hgap or vgap relevant to the Alignment #655.
* WSubMenu MenuMode.SERVER is internally mapped to MenuMode.DYNAMIC #687.
* WButtonRenderer and WLinkRenderer updated to look for WImage description as fall-back if no text equivalent is set
  #650.
* Fixed GridLayout cell alignment on small screens #652.

### Enhancements

* Added WTabSet as a potential target of WCollapsibleToggle. This is only effective if the WTabSet is of TabSetType
  ACCORDION #627.
* Changed the client handling of WTable Actions with constraints to make the action button disabled if "error" level
  constraints aren't met rather than outputting an error alert #618.
* Reversed the date input polyfill used by WDateField. Previously we created all of the UI artefacts needed to support
  the polyfill and removed them if the browser supported native date inputs. This has been reversed to output a wrapper
  and input in XSLT and add the other artefacts if native date inputs are not supported. This significantly improves
  the use of WDateField on mobile devices and removes a flicker caused by removing elements. In some cases the calendar
  launch button was seen to persist in the view after being removed from the component. THis change also fixes that
  artefaction issue. #698.
* Made layout responsive design opt-in to prevent issues with unwanted collapsing columns and grids #682. To make a
  WRow (and its WColumns), or WPanel with either ColumnLayout or GridLayout invoke the default responsive design use
  `setHtmlClass(HtmlClassUtil.htmlClassName.RESPOND)`.
* Added utility class `com.github.bordertech.wcomponents.util.HtmlClassUtil` which provides an enum of HTML class
  attribute values which may be used in `setHtmlClass`. Part of #682.
* Added new boolean property `sanitizeOnOutput` to WComponents which can output unencoded HTML (WText, WTextArea,
  WLabel). This defaults to false. If set true then the content of the component will be run through the HTML
  sanitizer using the lax policy. This is a necessary extension of #620.
* New utility class `com.github.bordertech.wcomponents.util.HtmlSanitizer` which can be used to sanitize HTML input
  (as shown in WTextArea). Needed for #620.
  * method `sanitize(String)` sanitizes using a strict policy.
  * method `sanitize(String, boolean)` sanitizes using an optional lax policy.
  * Policy definition files may be overridden using properties.
* New utility class `com.github.bordertech.wcomponents.util.StringEscapeHTMLToXML` which extends apache-commons lang3
  StringEscapeUtils. It adds exactly one (static) method `unescapeToXML(String)` which will convert HTML character
  entities to their unicode characters but will not unescape the five basic XML character entities. Very handy for
  converting HTML to valid XML! Needed for #620.
* Added a default margin style for p elements. This was added during testing of the fix for #620 to improve consistency
  of output.
* WTextArea in rich text mode will now honour this mode when read-only. Added as part of #620.
* WText, when encoding is off, will correctly handle HTML entities which are not XML entities. Added as part of #620.
* Enhanced separation of labels and inputs to improve a11y #683.
* Some responsive design improvements #671, #656.
* Updated the transform of WTab to allow rich content in the tab "button" #669.
* Re-implemented basic support for theme-level inclusion of web analytics #398.
* Updated Margin output in line with hgap/vgap to improve responsiveness and improve style guide compliance
  enforceability.

## Release 1.1.8

### Bug fixes

* Table constraints enforced #647
  [Issues](https://github.com/BorderTech/wcomponents/issues?q=milestone%3A1.1.8)

## Release 1.1.7

### Bug fixes

* Table pagination select mis-calculation #641
* Fix multiformcomponent plus icon #644
  [Issues]([https://github.com/BorderTech/wcomponents/issues?q=milestone%3A1.1.7)

## Release 1.1.6

### Bug fixes

* #626, #629, #631, #634, #635
  [Issues](https://github.com/BorderTech/wcomponents/issues?q=milestone%3A1.1.6)

## Release 1.1.5

### Bug fixes

* #610 #611 #612 #613 #616
  [Issues](https://github.com/BorderTech/wcomponents/issues?q=milestone%3A1.1.5)

## Release 1.1.4

### Bug fixes

* #562 #567 #574 #576 #577 #579 #583 #586 #588 #590 #592 #593 #601
  [Issues](https://github.com/BorderTech/wcomponents/issues?utf8=✓&q=is%3Aissue+milestone%3A1.1.4+)

## Release 1.1.3

### Bug fixes

* #542 #543 #546 #548 #549 #552 #554 #556

## Release 1.1.2

### Bug fixes

* #517 #521 #523 #525 #526 #527 #528 #529 #530 #531 #532 #533 #534

## Release 1.1.1

### API Changes

* WAudio and WVideo Controls.ALL, and Controls.DEFAULT have been **deprecated** as they no have no impact on the
  controls (#503);
* WAudio and WVideo Controls.NONE have been **deprecated** as they are not compatible with WCAG requirements that media
  be able to be turned off. These were always incompatible with autoplay to prevent a11y failure. This means that any
  media component with Controls.NONE has never been able to work and **will never** be able to work (#503).

### Enhancements

* Re-instated client side support for disabled state in WAudio and WVideo but this only applies when Controls.PLAY_PAUSE
  is used as there is no native disabled support in audio or video elements. The play/pause button **will not** be
  disabled if autoplay is set as this causes an a11y failure.

### Major Bug fixes

* Worked around an issue which prevented Sass from compiling on Linux with glibc below v13 and a related issue which
  prevented Sass from compiling correctly on Windows (#494).

## Release 1.1.0

### API Changes

These are API changes and enhancements which _may_ have some impact on current users.

* `WFilterControl` has been removed. This WComponent was originally designed as a low-quality row filter for `WDataTable`. It has been deprecated for some time. WDataTable is deprecated and slated for _imminent_ removal (though not in the next major release) (#306).
* Handle multi part AJAX requests. Tightened up the com.github.bordertech.wcomponents.Request interface for the return type of getParameters and getFiles (#341).

#### New components

* Created new WTree component which is to be used for vertical and horizontal trees (#263).
* Created a new WTemplate component that supports velocity, handlebars and plain text. Projects can also implement their own templating engines (#94).

### Enhancements
For full details see [closed enhancements](https://github.com/BorderTech/wcomponents/issues?q=is%3Aissue+is%3Aclosed+label%3Aenhancement).

* Added a new property to WSuggestions: WSuggestions.Autocomplete. This is an enum which currently supports two settings `LIST` and `BOTH` but has the potential to support all settings of the HTML attribute [aria-autocomplete](https://www.w3.org/TR/wai-aria/states_and_properties#aria-autocomplete) if required. This has the usual accessors get/setAutocomplete. The default is WSuggestions.Autocomplete.BOTH which provides the same functionality as in previous versions of WSuggestions. When WSuggestions.Autocomplete.LIST is used then the client implementation will attempt to force selection of an option from the suggestions list rather than allowing free-text input (#379).
* Make server side transform disabled by default and do not do a server side transform if a theme content path has been set (#377).
* Improved mobile/responsive aspects of client rendering (#344).
* Simplified access to client code, especially CSS (#172).

### Major Bug fixes

For bug fixes in this release see [closed bugs 2016 Q1](https://github.com/BorderTech/wcomponents/issues?utf8=✓&q=is%3Aissue+milestone%3A%222016+Q1%22+is%3Aclosed+label%3Abug).
For all bug fixes see [closed bugs](https://github.com/BorderTech/wcomponents/issues?q=is%3Aissue+is%3Aclosed+label%3Abug)

* Fix WTree AJAX actions. Introduced new AjaxInternalTrigger marker interface to indicate which components use AJAX to maintain their internal state (#447).
* Fix WTab in a WTabGroup causing a ClassCastException (#442).
* Fix WTable to allow setting row headers (#384).
* Fix an issue in WTable pagination where a table with many pages could cause some browsers to fail to render a view (#409).
* Fixed a bug which caused an AJAX trigger to fail when the trigger was inside a WDialog and the target was outside the WDialog (#457).

### Other

* The schema has been updated to make all UI element names lowercase. Why is this not an API change? because the schema is not part of the API - it is an internal contract.

## Release 1.0.4

### Major Bug fixes

For all bug fixes see [closed bugs](https://github.com/BorderTech/wcomponents/issues?q=is%3Aissue+is%3Aclosed+label%3Abug)

## Release 1.0.3

### API Changes

These are API changes and enhancements which _may_ have some impact on current users.

* `WDataTable.PaginationMode.SERVER` has been modified to implement `WDataTable.PaginationMode.DYNAMIC` to overcome an a11y problem inherent in `WDataTable.PagainationMode.SERVER`. Whilst `WDataTable` is deprecated it is being retained (for the foreseeable future) for backwards compatibility and therefore must meet a11y requirements. `WDataTable.PaginationMode.SERVER` has been individually deprecated and **will be removed** in a near future release.
* `WSubMenu` child count has changed. This was necessary to allow correct AJAX loading of sub-menus (#250). Applications should use `getMenuItems` instead of `getChildAt`.

#### JavaScript API changes

* Client-side support of `WFilterControl` has been removed. This applied _only_ to (the deprecated) `WDataTable` but caused significant overhead during XSLT processing of all tables. The old code is available if a custom theme requires it.

### Enhancements

These are backwards-compatible API changes which are transparent for all current users. For full details see [closed enhancements](https://github.com/BorderTech/wcomponents/issues?q=is%3Aissue+is%3Aclosed+label%3Aenhancement).

* `WTable` API allows for setting the location of the pagination controls using `setPaginationLocation(WTable.PaginationLocation location)` (#297).
* `WTable` API allows for sub-row group selection (select all/select none) when a table has multiple row selection **and** row expansion enabled. The optional extra functionality allows for a select all/none control for every row which has one or more selectable sub-rows (#257).
* `WMessageBox` API allows for setting message box title string using `setTitleText(String title)` (#280).
* `WApplication` API allows for custom `js` and `css` resources to be easily loaded (#172).
* `AbstractWComponent` API allows for custom HTML class attribute values to be added to any WComponent for improved application-level customisation (#172).
* `WColumn` and `ColumnLayout` may now be created without specifying a width. The column widths _should_ then be specified in [application level CSS](https://github.com/BorderTech/wcomponents/wiki/Adding-custom-CSS). This is primarily aimed at applications which require responsive design (#172, #180).
* Added improved guards against clickjacking (#240).

### Major Bug fixes

For all bug fixes see [closed bugs](https://github.com/BorderTech/wcomponents/issues?q=is%3Aissue+is%3Aclosed+label%3Abug)

* Fixed loading `WSubMenu` via AJAX. Items can now be dynamically added when the `WSubMenu` is opened (#250). **NOTE** Any application using `WSubMenu.getChildAt` **must** now use `WSubMenu.getMenuItems` as the child count _will_ be different.
* Fixed WTabSet ACCORDION interactions (#277).
* Fixed `WShuffler` to work correctly when used as an `AjaxTrigger` (#323).
* Fixed AJAX-enabled, drag & drop, multi-file upload in Firefox (#245).

## Release 1.0.2

### API Changes

* Updated `WAbbrText`, `WAbbrTextRenderer` and associated tests (#157)
    * Removed `WAbbrText.AbbrTextModel` This custom component model is completely superfluous. The refactoring of `WAbbrText` brings the component into line with other WComponents and standardises API calls. **NOTE** If you have extended this model (well stop it you will go blind) you will now have to implement your own component model.
    * Deprecated `WAbbrText.getAbbrText` in favour of `WAbbrText.getToolTip` (inherited from `AbstractWComponent`) and `WAbbrText.setAbbrText` in favour of `WAbbrText.setToolTIp` (inherited from `AbstractWComponent`).
    * Updated schema and XSLT for ui:abbr to change attribute `description` to `toolTip` in line with other components.
* Method scope issue in `WCardManager`. Removed `removeAll(flag)` and `remove(child, flag)`. (#59)
* `WebUtilities.updateBeanValue(component)` changed to ignore invisible components by default. `WebUtilities.updateBeanValue(component, flag)` added to provide this option. (#46)
* Removed deprecated com.github.bordertech.wcomponents.test.util.TreeUtil. Use com.github.bordertech.wcomponents.util.TreeUtil instead.
* Removed deprecated `com.github.bordertech.wcomponents.test.util.WComponentTreeVisitor`. Use `com.github.bordertech.wcomponents.util.WComponentTreeVisitor` instead.

### Enhancements

* `WMenu` API allows for `getItems(boolean recursive)` (#262).
* `WTabSet` implements `SubordinateTarget` (#159).
* `WTab` implements `SubordinateTarget` (#158).

### Major Bug fixes

* `AbstractWComponentTestCase` now works with variable arguments on setter methods (#188)<|MERGE_RESOLUTION|>--- conflicted
+++ resolved
@@ -8,15 +8,12 @@
 
 ### Bug Fixes
 
-<<<<<<< HEAD
 * Fix issue where tree menu icons were not expanded after round trip #1325.
-=======
 * Fixed a CSS error which caused items at the top level of a WMenu of types BAR or FLYOUT to render incorrectly if they had anything other than
   simple text content #1330.
 * Fixed a flaw in update calculation which resulted in unsaved changes warnings not appearing in very specific circumstances #1237.
 * Fixed an error which could cause out-of-viewport labels to be rendered in viewport #1326.
 * Fixed some errors in examples which caused a race which could result in null pointer exceptions #1327.
->>>>>>> 367a7e35
 
 ## Release 1.4.8
 
